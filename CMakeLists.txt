cmake_minimum_required(VERSION 3.13)

# Building tests by default depends on whether this is a subproject
if(DEFINED PROJECT_NAME)
    option(picoquic_BUILD_TESTS "Build Tests for picoquic" OFF)
else()
    option(picoquic_BUILD_TESTS "Build Tests for picoquic" ON)
endif()

project(picoquic
<<<<<<< HEAD
        VERSION 1.1.36.1
=======
        VERSION 1.1.37.0
>>>>>>> 925be066
        DESCRIPTION "picoquic library"
        LANGUAGES C CXX)

find_package(Threads REQUIRED)

option(DISABLE_DEBUG_PRINTF "Disable Picoquic debug output" OFF)
option(ENABLE_ASAN "Enable AddressSanitizer (ASAN) for debugging" OFF)
option(ENABLE_UBSAN "Enable UndefinedBehaviorSanitizer (UBSan) for debugging" OFF)
option(BUILD_DEMO "Build picoquicdemo" ON)
option(BUILD_HTTP "Build picohttp" ON)
option(BUILD_LOGLIB "Build picoquic-log" ON)
option(BUILD_LOGREADER "Build picolog_t the log reader" ON)

message(STATUS "Initial CMAKE_C_FLAGS=${CMAKE_C_FLAGS}")

if(DISABLE_DEBUG_PRINTF)
    list(APPEND PICOQUIC_COMPILE_DEFINITIONS DISABLE_DEBUG_PRINTF)
endif()

include(CheckCCompilerFlag)
include(CheckCXXCompilerFlag)
include(CMakePushCheckState)

if(ENABLE_ASAN)
    cmake_push_check_state()
    set(CMAKE_REQUIRED_LIBRARIES "-fsanitize=address")
    check_c_compiler_flag(-fsanitize=address C__fsanitize_address_VALID)
    check_cxx_compiler_flag(-fsanitize=address CXX__fsanitize_address_VALID)
    cmake_pop_check_state()
    if(NOT C__fsanitize_address_VALID OR NOT CXX__fsanitize_address_VALID)
        message(FATAL_ERROR "ENABLE_ASAN was requested, but not supported!")
    endif()
    list(APPEND PICOQUIC_ADDITIONAL_C_FLAGS -fsanitize=address)
    list(APPEND PICOQUIC_ADDITIONAL_CXX_FLAGS -fsanitize=address)
    list(APPEND PICOQUIC_LINKER_FLAGS -fsanitize=address)
endif()

if(ENABLE_UBSAN)
    cmake_push_check_state()
    set(CMAKE_REQUIRED_LIBRARIES "-fsanitize=undefined")
    check_c_compiler_flag(-fsanitize=undefined C__fsanitize_undefined_VALID)
    check_cxx_compiler_flag(-fsanitize=undefined CXX__fsanitize_undefined_VALID)
    cmake_pop_check_state()
    if(NOT C__fsanitize_undefined_VALID OR NOT CXX__fsanitize_undefined_VALID)
        message(FATAL_ERROR "ENABLE_UBSAN was requested, but not supported!")
    endif()
    list(PREPEND PICOQUIC_ADDITIONAL_C_FLAGS -fsanitize=undefined)
    list(PREPEND PICOQUIC_ADDITIONAL_CXX_FLAGS -fsanitize=undefined)
    list(PREPEND PICOQUIC_LINKER_FLAGS -fsanitize=undefined)

    # Ease detecting of "Runtime errors". If such an error is found, print a verbose
    # error report and exit the program
    cmake_push_check_state()
    set(CMAKE_REQUIRED_LIBRARIES "-fno-sanitize-recover")
    check_c_compiler_flag(-fno-sanitize-recover C__fnosanitize_recover_VALID)
    check_cxx_compiler_flag(-fno-sanitize-recover CXX__fnosanitize_recover_VALID)
    cmake_pop_check_state()
    if(NOT C__fnosanitize_recover_VALID OR NOT CXX__fnosanitize_recover_VALID)
        message(FATAL_ERROR "ENABLE_UBSAN was requested, but fno-sanitize-recover is not supported!")
    endif()
    list(APPEND PICOQUIC_ADDITIONAL_C_FLAGS -fno-sanitize-recover)
    list(APPEND PICOQUIC_ADDITIONAL_CXX_FLAGS -fno-sanitize-recover)
    list(APPEND PICOQUIC_LINKER_FLAGS -fno-sanitize-recover)
endif()

set(PICOQUIC_LIBRARY_FILES
    picoquic/bbr.c
    picoquic/bbr1.c
    picoquic/bytestream.c
    picoquic/cc_common.c
    picoquic/config.c
    picoquic/cubic.c
    picoquic/ech.c
    picoquic/fastcc.c
    picoquic/frames.c
    picoquic/intformat.c
    picoquic/logger.c
    picoquic/logwriter.c
    picoquic/loss_recovery.c
    picoquic/newreno.c
    picoquic/pacing.c
    picoquic/packet.c
    picoquic/paths.c
    picoquic/performance_log.c
    picoquic/picohash.c
    picoquic/picoquic_lb.c
    picoquic/picoquic_ptls_fusion.c
    picoquic/picoquic_ptls_minicrypto.c
    picoquic/picoquic_ptls_openssl.c
    picoquic/picoquic_mbedtls.c
    picoquic/picosocks.c
    picoquic/picosplay.c
    picoquic/port_blocking.c
    picoquic/prague.c
    picoquic/quicctx.c
    picoquic/register_all_cc_algorithms.c
    picoquic/sacks.c
    picoquic/sender.c
    picoquic/sim_link.c
    picoquic/siphash.c
    picoquic/sockloop.c
    picoquic/spinbit.c
    picoquic/ticket_store.c
    picoquic/timing.c
    picoquic/token_store.c
    picoquic/tls_api.c
    picoquic/transport.c
    picoquic/unified_log.c
    picoquic/util.c)

set(PICOQUIC_CORE_HEADERS
     picoquic/picoquic.h
     picoquic/picosocks.h
     picoquic/picoquic_utils.h
     picoquic/picoquic_packet_loop.h
     picoquic/picoquic_unified_log.h
     picoquic/picoquic_logger.h
     picoquic/picoquic_binlog.h
     picoquic/picoquic_config.h
     picoquic/picoquic_lb.h
     picoquic/picoquic_newreno.h
     picoquic/picoquic_cubic.h
     picoquic/picoquic_bbr.h
     picoquic/picoquic_bbr1.h
     picoquic/picoquic_fastcc.h
     picoquic/picoquic_prague.h
     picoquic/siphash.h)

set(LOGLIB_LIBRARY_FILES
    loglib/autoqlog.c
    loglib/cidset.c
    loglib/csv.c
    loglib/logconvert.c
    loglib/logreader.c
    loglib/memory_log.c
    loglib/qlog.c
    loglib/svg.c)

set(PICOQUIC_LOGLIB_HEADERS
    loglib/autoqlog.h
    loglib/auto_memlog.h)

set(PICOQUIC_TEST_LIBRARY_FILES
    picoquictest/ack_of_ack_test.c
    picoquictest/ack_frequency_test.c
    picoquictest/app_limited.c
    picoquictest/bytestream_test.c
    picoquictest/cc_compete_test.c
    picoquictest/cert_verify_test.c
    picoquictest/cleartext_aead_test.c
    picoquictest/code_version_test.c
    picoquictest/config_test.c
    picoquictest/congestion_test.c
    picoquictest/cnx_creation_test.c
    picoquictest/cnxstress.c
    picoquictest/cplusplus.cpp
    picoquictest/cpu_limited.c
    picoquictest/datagram_tests.c
    picoquictest/delay_tolerant_test.c
    picoquictest/ech_test.c
    picoquictest/edge_cases.c
    picoquictest/flow_control_test.c
    picoquictest/getter_test.c
    picoquictest/hashtest.c
    picoquictest/high_latency_test.c
    picoquictest/intformattest.c
    picoquictest/l4s_test.c
    picoquictest/mbedtls_test.c
    picoquictest/mediatest.c
    picoquictest/memlog_test.c
    picoquictest/minicrypto_test.c
    picoquictest/multipath_test.c
    picoquictest/netperf_test.c
    picoquictest/openssl_test.c
    picoquictest/p2p_test.c
    picoquictest/pacing_test.c
    picoquictest/parseheadertest.c
    picoquictest/picolog_test.c
    picoquictest/picoquic_lb_test.c
    picoquictest/picoquic_ns.c
    picoquictest/pn2pn64test.c
    picoquictest/qlog_test.c
    picoquictest/quic_tester.c
    picoquictest/red_aqm.c
    picoquictest/sacktest.c
    picoquictest/satellite_test.c
    picoquictest/skip_frame_test.c
    picoquictest/socket_test.c
    picoquictest/sockloop_test.c
    picoquictest/spinbit_test.c
    picoquictest/splay_test.c
    picoquictest/stream0_frame_test.c
    picoquictest/stresstest.c
    picoquictest/ticket_store_test.c
    picoquictest/tls_api_test.c
    picoquictest/transport_param_test.c
    picoquictest/util_test.c
    picoquictest/warptest.c
    picoquictest/wifitest.c )

set(PICOHTTP_LIBRARY_FILES
    picohttp/democlient.c
    picohttp/demoserver.c
    picohttp/h3zero.c
    picohttp/h3zero_client.c
    picohttp/h3zero_common.c
    picohttp/h3zero_server.c
    picohttp/h3zero_uri.c
    picohttp/h3zero_url_template.c
    picohttp/picomask.c
    picohttp/quicperf.c
    picohttp/webtransport.c
    picohttp/wt_baton.c)

set(PICOHTTP_HEADERS
     picohttp/h3zero.h
     picohttp/h3zero_common.h
     picohttp/h3zero_uri.h
     picohttp/h3zero_url_template.h
     picohttp/democlient.h
     picohttp/demoserver.h
     picohttp/pico_webtransport.h
     picohttp/picomask.h
     picohttp/wt_baton.h)

set(PICOHTTP_TEST_LIBRARY_FILES
    picoquictest/h3zerotest.c
    picoquictest/h3zero_stream_test.c
    picoquictest/h3zero_uri_test.c
    picoquictest/picomask_test.c
    picoquictest/quicperf_test.c
    picoquictest/webtransport_test.c)

OPTION(PICOQUIC_FETCH_PTLS "Fetch PicoTLS during configuration" OFF)
if(PICOQUIC_FETCH_PTLS)
    include(FetchContent)
    FetchContent_Declare(picotls
        GIT_REPOSITORY      https://github.com/h2o/picotls.git
        GIT_TAG             f350eab60742138ac62b42ee444adf04c7898b0d)
    FetchContent_MakeAvailable(picotls)
endif()

set(CMAKE_MODULE_PATH "${CMAKE_CURRENT_SOURCE_DIR}/cmake")
find_package(PTLS REQUIRED)
message(STATUS "picotls/include: ${PTLS_INCLUDE_DIRS}" )
message(STATUS "picotls libraries: ${PTLS_LIBRARIES}" )

OPTION(PTLS_WITH_FUSION "build 'fusion' AES-GCM engine" ${PTLS_WITH_FUSION_DEFAULT})
if(PTLS_WITH_FUSION)
    message(STATUS "PTLS Fusion is enabled")
else()
    message(STATUS "PTLS compiled without support for Fusion")
    list(APPEND PICOQUIC_COMPILE_DEFINITIONS PTLS_WITHOUT_FUSION)
endif()

OPTION(WITH_OPENSSL "build with OpenSSL" ON)

if(WITH_OPENSSL)
    find_package(OpenSSL REQUIRED)
    message(STATUS "root: ${OPENSSL_ROOT_DIR}")
    message(STATUS "OpenSSL_VERSION: ${OPENSSL_VERSION}")
    message(STATUS "OpenSSL_INCLUDE_DIR: ${OPENSSL_INCLUDE_DIR}")
    message(STATUS "OpenSSL_LIBRARIES: ${OPENSSL_LIBRARIES}")
    message(STATUS "CMAKE_C_FLAGS: ${CMAKE_C_FLAGS}")
    message(STATUS "CMAKE_CXX_FLAGS: ${CMAKE_CXX_FLAGS}")
else()
    message(STATUS "Building without picotls-openssl")
    list(APPEND PICOQUIC_COMPILE_DEFINITIONS PTLS_WITHOUT_OPENSSL)
endif()

OPTION(WITH_MBEDTLS "enable MBEDTLS" OFF)

IF (WITH_MBEDTLS)
    FIND_PACKAGE(MbedTLS)
    IF (MbedTLS_FOUND)
        message(STATUS "Enabling MbedTLS support")
        message(STATUS "mbedtls/include: ${MBEDTLS_INCLUDE_DIRS}")
        message(STATUS "mbedtls libraries: ${MBEDTLS_LIBRARIES}")
        list(APPEND PICOQUIC_COMPILE_DEFINITIONS PICOQUIC_WITH_MBEDTLS)
        list(APPEND PICOQUIC_LIBRARY_FILES 
                    picoquic_mbedtls/ptls_mbedtls.c
                    picoquic_mbedtls/ptls_mbedtls_sign.c)
    ELSE ()
        message(STATUS "mbedtls/include: ${MBEDTLS_INCLUDE_DIRS}")
        message(STATUS "mbedtls libraries: ${MBEDTLS_LIBRARIES}")
        MESSAGE (FATAL_ERROR "MbedTLS not found")
    ENDIF()
ENDIF ()

# set_picoquic_compile_settings(TARGET) makes is easy to consistently
# assign compiler build options to each of the following targets
macro(set_picoquic_compile_settings)
    set_target_properties(${ARGV0}
        PROPERTIES
            C_STANDARD 11
            C_STANDARD_REQUIRED YES
            C_EXTENSIONS YES)
    set_target_properties(${ARGV0}
        PROPERTIES
            CXX_STANDARD 11
            CXX_STANDARD_REQUIRED YES
            CXX_EXTENSIONS YES)
    target_compile_options(${ARGV0}
        PRIVATE
            $<$<C_COMPILER_ID:Clang>: -O3 -Wall -fno-exceptions
                -fno-signed-zeros -fno-trapping-math
                ${PICOQUIC_ADDITIONAL_C_FLAGS}>
            $<$<C_COMPILER_ID:AppleClang>: -O3 -Wall -fno-exceptions
                -fno-signed-zeros -fno-trapping-math
                ${PICOQUIC_ADDITIONAL_C_FLAGS}>
            $<$<C_COMPILER_ID:GNU>: -O3 -Wall -fno-exceptions
                -fno-signed-zeros -frename-registers -fno-trapping-math
                ${PICOQUIC_ADDITIONAL_C_FLAGS}>
            $<$<C_COMPILER_ID:MSVC>: >
            $<$<CXX_COMPILER_ID:Clang>: -O3 -Wall -fno-exceptions
                -fno-signed-zeros -fno-trapping-math
                ${PICOQUIC_ADDITIONAL_CXX_FLAGS}>
            $<$<CXX_COMPILER_ID:AppleClang>: -O3 -Wall -fno-exceptions
                -fno-signed-zeros -fno-trapping-math
                ${PICOQUIC_ADDITIONAL_CXX_FLAGS}>
            $<$<CXX_COMPILER_ID:GNU>: -O3 -Wall -fno-exceptions
                -fno-signed-zeros -frename-registers -fno-trapping-math
                ${PICOQUIC_ADDITIONAL_CXX_FLAGS}>
            $<$<CXX_COMPILER_ID:MSVC>: >)
    target_compile_definitions(${ARGV0} PRIVATE ${PICOQUIC_COMPILE_DEFINITIONS})
    target_link_options(${ARGV0} PRIVATE ${PICOQUIC_LINKER_FLAGS})
endmacro()

add_library(picoquic-core ${PICOQUIC_CORE_HEADERS} ${PICOQUIC_LIBRARY_FILES})

message(STATUS "Defining picoquic-core")
message(STATUS "mbedtls/include: ${MBEDTLS_INCLUDE_DIRS}")

target_include_directories(picoquic-core
    PRIVATE
        ${PTLS_INCLUDE_DIRS}
        ${OPENSSL_INCLUDE_DIR}
    PUBLIC
        ${MBEDTLS_INCLUDE_DIRS}
        picoquic
        picoquic_mbedtls)
target_link_libraries(picoquic-core
    PRIVATE
        ${OPENSSL_LIBRARIES}
        ${MBEDTLS_LIBRARIES}
    PUBLIC
        ${PTLS_LIBRARIES}
        Threads::Threads)
set_picoquic_compile_settings(picoquic-core)

if (BUILD_DEMO OR BUILD_LOGREADER OR (BUILD_TESTING AND picoquic_BUILD_TESTS))
    if (NOT BUILD_LOGLIB)
        set(BUILD_LOGLIB ON)
    endif()
endif()

if (BUILD_LOGLIB)
    add_library(picoquic-log ${LOGLIB_LIBRARY_FILES})
    target_include_directories(picoquic-log
        PRIVATE
            ${PTLS_INCLUDE_DIRS}
        PUBLIC
            picoquic
            loglib)
    set_picoquic_compile_settings(picoquic-log)
endif()

if (BUILD_DEMO)
    if (NOT BUILD_HTTP)
        set(BUILD_HTTP ON)
    endif()
endif()

if (BUILD_HTTP)
    add_library(picohttp-core ${PICOHTTP_LIBRARY_FILES})
    target_link_libraries(picohttp-core
        PRIVATE
            ${PTLS_LIBRARIES}
            ${OPENSSL_LIBRARIES}
            ${MBEDTLS_LIBRARIES}
        PUBLIC
            picoquic-core)
    target_include_directories(picohttp-core
        PRIVATE
            ${PTLS_INCLUDE_DIRS}
            ${OPENSSL_INCLUDE_DIR}
            ${MBEDTLS_INCLUDE_DIRS}
        PUBLIC
            picoquic)
    set_picoquic_compile_settings(picohttp-core)
endif()

if (BUILD_DEMO)
    add_executable(picoquicdemo
        picoquicfirst/picoquicdemo.c
        picoquicfirst/getopt.c)
    target_link_libraries(picoquicdemo
        PUBLIC
            ${PTLS_LIBRARIES}
            ${OPENSSL_LIBRARIES}
            ${MBEDTLS_LIBRARIES}
            picoquic-log
            picoquic-core
            picohttp-core)
    target_include_directories(picoquicdemo PRIVATE picohttp)
    set_picoquic_compile_settings(picoquicdemo)
endif()

if (BUILD_LOGREADER)
    add_executable(picolog_t picolog/picolog.c)
    target_link_libraries(picolog_t PRIVATE picoquic-log picoquic-core)
    target_include_directories(picolog_t PRIVATE loglib)
    set_picoquic_compile_settings(picolog_t)
endif()

include(CTest)

if(BUILD_TESTING AND picoquic_BUILD_TESTS)

    add_library(picoquic-test STATIC ${PICOQUIC_TEST_LIBRARY_FILES})
    target_link_libraries(picoquic-test PUBLIC picoquic-core picoquic-log)
    target_include_directories(picoquic-test
        PRIVATE
            ${MBEDTLS_INCLUDE_DIRS}
        PUBLIC
            ${PTLS_INCLUDE_DIRS}
            picoquic
            picohttp
            picoquictest)
    set_picoquic_compile_settings(picoquic-test)

    add_executable(picoquic_ct picoquic_t/picoquic_t.c)
    target_link_libraries(picoquic_ct PRIVATE picoquic-test ${MBEDTLS_LIBRARIES})
    set_picoquic_compile_settings(picoquic_ct)

    add_executable(picohttp_ct
        picohttp_t/picohttp_t.c
        ${PICOHTTP_TEST_LIBRARY_FILES})
    target_link_libraries(picohttp_ct PRIVATE picohttp-core picoquic-test)
    target_include_directories(picohttp_ct PRIVATE picohttp)
    set_picoquic_compile_settings(picohttp_ct)

    add_executable(pico_baton baton_app/baton_app.c)
    target_link_libraries(pico_baton PRIVATE picoquic-log picoquic-core picohttp-core)
    target_include_directories(pico_baton PRIVATE loglib picoquic picohttp)
    set_picoquic_compile_settings(pico_baton)

    add_executable(picoquic_sample
        sample/sample.c
        sample/sample_background.c
        sample/sample_client.c
        sample/sample_server.c)
    target_link_libraries(picoquic_sample PRIVATE picoquic-log picoquic-core)
    target_include_directories(picoquic_sample PRIVATE loglib picoquic)
    set_picoquic_compile_settings(picoquic_sample)

    add_test(NAME picoquic_ct
             COMMAND picoquic_ct -S ${PROJECT_SOURCE_DIR} -n -r)
    add_test(NAME picohttp_ct
             COMMAND picohttp_ct -S ${PROJECT_SOURCE_DIR} -n -r)

    add_executable(thread_test
        thread_tester/thread_test.c)
    target_link_libraries(thread_test PRIVATE picoquic-log picoquic-core)
    target_include_directories(thread_test PRIVATE loglib picoquic)
    set_picoquic_compile_settings(thread_test)

endif()

# get all project files for formatting
file(GLOB_RECURSE CLANG_FORMAT_SOURCE_FILES *.c *.h)

# Adds clangformat as target that formats all source files
add_custom_target(
    clangformat
    COMMAND clang-format
    -style=Webkit
    -i
    ${CLANG_FORMAT_SOURCE_FILES})

if (NOT CMAKE_INSTALL_INCLUDEDIR)
    set(CMAKE_INSTALL_INCLUDEDIR ${CMAKE_INSTALL_PREFIX}/include)
endif()

if (NOT CMAKE_INSTALL_LIBDIR)
    set(CMAKE_INSTALL_LIBDIR ${CMAKE_INSTALL_PREFIX}/lib)
endif()

if (NOT CMAKE_INSTALL_BINDIR)
    set(CMAKE_INSTALL_BINDIR ${CMAKE_INSTALL_PREFIX}/bin)
endif()

if (TARGET picoquicdemo)
    install(TARGETS picoquicdemo
        RUNTIME DESTINATION ${CMAKE_INSTALL_BINDIR})
endif()

if (TARGET picohttp-core)
    install(TARGETS picohttp-core
        ARCHIVE DESTINATION ${CMAKE_INSTALL_LIBDIR})
    install(FILES
        ${PICOHTTP_HEADERS}
        DESTINATION ${CMAKE_INSTALL_INCLUDEDIR})
endif()

if (TARGET picolog_t)
    install(TARGETS picolog_t
        RUNTIME DESTINATION ${CMAKE_INSTALL_BINDIR})
endif()

if (TARGET picoquic-log)
    install(TARGETS picoquic-log
        ARCHIVE DESTINATION ${CMAKE_INSTALL_LIBDIR})

    install(FILES
        ${PICOQUIC_LOGLIB_HEADERS}
        DESTINATION ${CMAKE_INSTALL_INCLUDEDIR})
endif()


install(TARGETS picoquic-core
    ARCHIVE DESTINATION ${CMAKE_INSTALL_LIBDIR})

if(PICOQUIC_FETCH_PTLS)
    set(LIB_PATH "${CMAKE_INSTALL_LIBDIR}/libpicoquic-core.a;${CMAKE_INSTALL_LIBDIR}/libpicotls-core.a;${CMAKE_INSTALL_LIBDIR}/libpicotls-fusion.a;${CMAKE_INSTALL_LIBDIR}/libpicotls-openssl.a;${CMAKE_INSTALL_LIBDIR}/libpicotls-minicrypto.a" CACHE PATH "Path of library files")

    install(TARGETS ${PTLS_LIBRARIES}
    ARCHIVE DESTINATION ${CMAKE_INSTALL_LIBDIR})
else()
    set(LIB_PATH "${CMAKE_INSTALL_LIBDIR}/libpicoquic-core.a" CACHE PATH "Path of library file")
endif()

install(FILES
        ${PICOQUIC_CORE_HEADERS}
        DESTINATION ${CMAKE_INSTALL_INCLUDEDIR})

include(CMakePackageConfigHelpers)

execute_process(
    COMMAND git rev-parse --short HEAD
    WORKING_DIRECTORY ${CMAKE_SOURCE_DIR}
    OUTPUT_VARIABLE GIT_HASH
    OUTPUT_STRIP_TRAILING_WHITESPACE
)

set(PROJECT_VERSION "0.0.0-${GIT_HASH}")
message(STATUS "Project version: ${PROJECT_VERSION}")

if (NOT CMAKE_INSTALL_LIBDIR)
    set(CMAKE_INSTALL_LIBDIR ${CMAKE_INSTALL_PREFIX}/lib)
endif()

set(INCLUDE_INSTALL_DIR ${CMAKE_INSTALL_INCLUDEDIR} CACHE PATH "Location of header files")

set(INSTALL_CONFIG_DIR ${CMAKE_INSTALL_LIBDIR}/cmake/${PROJECT_NAME})

configure_package_config_file(${PROJECT_NAME}-config.cmake.in ${CMAKE_CURRENT_BINARY_DIR}/${PROJECT_NAME}-config.cmake PATH_VARS PROJECT_VERSION LIB_PATH INCLUDE_INSTALL_DIR INSTALL_DESTINATION ${INSTALL_CONFIG_DIR})
write_basic_package_version_file(${CMAKE_CURRENT_BINARY_DIR}/${PROJECT_NAME}-config-version.cmake VERSION ${PROJECT_VERSION} COMPATIBILITY ExactVersion)

install(FILES ${CMAKE_CURRENT_BINARY_DIR}/${PROJECT_NAME}-config.cmake ${CMAKE_CURRENT_BINARY_DIR}/${PROJECT_NAME}-config-version.cmake DESTINATION ${INSTALL_CONFIG_DIR})<|MERGE_RESOLUTION|>--- conflicted
+++ resolved
@@ -8,11 +8,7 @@
 endif()
 
 project(picoquic
-<<<<<<< HEAD
-        VERSION 1.1.36.1
-=======
-        VERSION 1.1.37.0
->>>>>>> 925be066
+        VERSION 1.1.37.1
         DESCRIPTION "picoquic library"
         LANGUAGES C CXX)
 
