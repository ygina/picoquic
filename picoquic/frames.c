#include "picoquic.h"
/*
* Author: Christian Huitema
* Copyright (c) 2017, Private Octopus, Inc.
* All rights reserved.
*
* Permission to use, copy, modify, and distribute this software for any
* purpose with or without fee is hereby granted, provided that the above
* copyright notice and this permission notice appear in all copies.
*
* THIS SOFTWARE IS PROVIDED BY THE COPYRIGHT HOLDERS AND CONTRIBUTORS "AS IS" AND
* ANY EXPRESS OR IMPLIED WARRANTIES, INCLUDING, BUT NOT LIMITED TO, THE IMPLIED
* WARRANTIES OF MERCHANTABILITY AND FITNESS FOR A PARTICULAR PURPOSE ARE
* DISCLAIMED. IN NO EVENT SHALL Private Octopus, Inc. BE LIABLE FOR ANY
* DIRECT, INDIRECT, INCIDENTAL, SPECIAL, EXEMPLARY, OR CONSEQUENTIAL DAMAGES
* (INCLUDING, BUT NOT LIMITED TO, PROCUREMENT OF SUBSTITUTE GOODS OR SERVICES;
* LOSS OF USE, DATA, OR PROFITS; OR BUSINESS INTERRUPTION) HOWEVER CAUSED AND
* ON ANY THEORY OF LIABILITY, WHETHER IN CONTRACT, STRICT LIABILITY, OR TORT
* (INCLUDING NEGLIGENCE OR OTHERWISE) ARISING IN ANY WAY OUT OF THE USE OF THIS
* SOFTWARE, EVEN IF ADVISED OF THE POSSIBILITY OF SUCH DAMAGE.
*/

/* Decoding of the various frames, and application to context */
#include <stdlib.h>
#include <string.h>
#include "picoquic_internal.h"
#include "tls_api.h"

static const size_t challenge_length = 8;

int picoquic_process_ack_of_max_data_frame(picoquic_cnx_t* cnx, const uint8_t* bytes,
    size_t bytes_max, size_t* consumed);
int picoquic_process_ack_of_max_stream_data_frame(picoquic_cnx_t* cnx, const uint8_t* bytes,
    size_t bytes_size, size_t* consumed);
int picoquic_process_ack_of_max_streams_frame(picoquic_cnx_t* cnx, const uint8_t* bytes,
    size_t bytes_size, size_t* consumed);
int picoquic_check_max_streams_frame_needs_repeat(picoquic_cnx_t* cnx, const uint8_t* bytes,
    const uint8_t* p_last_byte, int* no_need_to_repeat);
int picoquic_path_available_or_backup_frame_need_repeat(picoquic_cnx_t* cnx, const uint8_t* bytes,
    const uint8_t* bytes_max, int* no_need_to_repeat);
int picoquic_max_path_id_frame_needs_repeat(picoquic_cnx_t* cnx, const uint8_t* bytes,
    const uint8_t* bytes_max, int* no_need_to_repeat);
int picoquic_process_ack_of_max_path_id_frame(picoquic_cnx_t* cnx, const uint8_t* bytes,
        size_t bytes_max, size_t* consumed);
int picoquic_paths_blocked_frame_needs_repeat(picoquic_cnx_t* cnx, const uint8_t* bytes,
    const uint8_t* bytes_max, int* no_need_to_repeat);
int picoquic_process_ack_of_paths_blocked_frame(picoquic_cnx_t* cnx, const uint8_t* bytes,
    size_t bytes_max, size_t* consumed);
int picoquic_path_cid_blocked_frame_needs_repeat(picoquic_cnx_t* cnx, const uint8_t* bytes,
    const uint8_t* bytes_max, int* no_need_to_repeat);
int picoquic_process_ack_of_path_cid_blocked_frame(picoquic_cnx_t* cnx, const uint8_t* bytes,
    size_t bytes_max, size_t* consumed);
int picoquic_process_ack_of_observed_address_frame(picoquic_cnx_t* cnx, picoquic_path_t* path_x, const uint8_t* bytes,
    size_t bytes_max, uint64_t ftype, size_t* consumed);

picoquic_stream_head_t* picoquic_create_missing_streams(picoquic_cnx_t* cnx, uint64_t stream_id, int is_remote)
{
    /* Verify the stream ID control conditions */
    picoquic_stream_head_t* stream = NULL;
    unsigned int expect_client_stream = cnx->client_mode ^ is_remote;

    if (is_remote && stream_id < cnx->next_stream_id[STREAM_TYPE_FROM_ID(stream_id)]) {
        return NULL;
    } else if (IS_CLIENT_STREAM_ID(stream_id) != expect_client_stream){
        /* TODO: not an error if lower than next stream, would be just an old stream. */
        picoquic_connection_error(cnx, PICOQUIC_TRANSPORT_STREAM_LIMIT_ERROR, 0);
    }
    else if (is_remote && stream_id > (IS_BIDIR_STREAM_ID(stream_id) ? cnx->max_stream_id_bidir_local : cnx->max_stream_id_unidir_local)){
        /* Protocol error, stream ID too high */
        picoquic_connection_error(cnx, PICOQUIC_TRANSPORT_STREAM_LIMIT_ERROR, 0);
    } 
    else if (stream_id < cnx->next_stream_id[STREAM_TYPE_FROM_ID(stream_id)]) {
        /* Protocol error, stream already closed */
        picoquic_connection_error(cnx, PICOQUIC_TRANSPORT_STREAM_STATE_ERROR, 0);
    } else {
        while (stream_id >= cnx->next_stream_id[STREAM_TYPE_FROM_ID(stream_id)]) {
            stream = picoquic_create_stream(cnx, cnx->next_stream_id[STREAM_TYPE_FROM_ID(stream_id)]);
            if (stream == NULL) {
                picoquic_log_app_message(cnx, "Create stream %" PRIu64 " returns error 0x%x",
                    stream_id, PICOQUIC_TRANSPORT_INTERNAL_ERROR);
                picoquic_connection_error(cnx, PICOQUIC_TRANSPORT_INTERNAL_ERROR, 0);
                break;
            }
            else if (!IS_BIDIR_STREAM_ID(stream_id)) {
                if (!IS_LOCAL_STREAM_ID(stream_id, cnx->client_mode)) {
                    /* Mark the stream as already finished in our direction */
                    stream->fin_requested = 1;
                    stream->fin_sent = 1;
                }
            }
        }
    }

    return stream;
}

int picoquic_is_stream_closed(picoquic_stream_head_t* stream, int client_mode)
{
    int is_closed = 0;

    if (IS_BIDIR_STREAM_ID(stream->stream_id)) {
        is_closed = ((stream->fin_requested && stream->fin_sent) || (stream->reset_requested && stream->reset_sent)) &&
            ((stream->fin_received && stream->fin_signalled) || (stream->reset_received && stream->reset_signalled));
    }
    else if (IS_LOCAL_STREAM_ID(stream->stream_id, client_mode)) {
        /* Unidir from local host*/
        is_closed = ((stream->fin_requested && stream->fin_sent) || (stream->reset_requested && stream->reset_sent));
    }
    else {
        is_closed = ((stream->fin_received && stream->fin_signalled) || (stream->reset_received && stream->reset_signalled));
    }

    return is_closed;
}

int picoquic_is_stream_acked(picoquic_stream_head_t* stream)
{
    int is_acked = 0;

    if (stream->is_closed) {
        if (stream->reset_sent) {
            is_acked = stream->reset_acked;
        } 
        else {
        /* Check whether the ack was already received, including the FIN bit */
            is_acked = picoquic_check_sack_list(&stream->sack_list, 0, stream->sent_offset);
        }
    }

    return is_acked;
}

int picoquic_delete_stream_if_closed(picoquic_cnx_t* cnx, picoquic_stream_head_t* stream)
{
    int ret = 0;

    if (!stream->is_closed && picoquic_is_stream_closed(stream, cnx->client_mode)) {
        picoquic_update_max_stream_ID_local(cnx, stream);
        stream->is_closed = 1;
        ret = 1;
    }
    
    /* We only delete the stream if there are no pending retransmissions */
    if (stream->is_closed && picoquic_is_stream_acked(stream)) {
        picoquic_delete_stream(cnx, stream);
    }

    return ret;
}

/* if the initial remote has changed, update the existing streams.
 * By definition, this is only needed for streams locally created for 0-RTT traffic.
 */

void picoquic_update_stream_initial_remote(picoquic_cnx_t* cnx)
{
    picoquic_stream_head_t* stream = picoquic_first_stream(cnx);

    while (stream) {
        if (IS_LOCAL_STREAM_ID(stream->stream_id, cnx->client_mode)) {
            if (IS_BIDIR_STREAM_ID(stream->stream_id)) {
                if (stream->maxdata_remote < cnx->remote_parameters.initial_max_stream_data_bidi_remote) {
                    stream->maxdata_remote = cnx->remote_parameters.initial_max_stream_data_bidi_remote;
                }
            }
            else {
                if (stream->maxdata_remote < cnx->remote_parameters.initial_max_stream_data_uni) {
                    stream->maxdata_remote = cnx->remote_parameters.initial_max_stream_data_uni;
                }
            }
        }
        else if (IS_BIDIR_STREAM_ID(stream->stream_id)) {
            if (stream->maxdata_remote < cnx->remote_parameters.initial_max_stream_data_bidi_local) {
                stream->maxdata_remote = cnx->remote_parameters.initial_max_stream_data_bidi_local;
            }
        }
        stream = picoquic_next_stream(stream);
    };
}

picoquic_stream_head_t* picoquic_find_or_create_stream(picoquic_cnx_t* cnx, uint64_t stream_id, int is_remote)
{
    picoquic_stream_head_t* stream = picoquic_find_stream(cnx, stream_id);

    if (stream == NULL) {
        stream = picoquic_create_missing_streams(cnx, stream_id, is_remote);
    }

    return stream;
}

/*
 * Check of the number of newly received bytes, or newly committed bytes
 * when a new max offset is learnt for a stream.
 */

int picoquic_flow_control_check_stream_offset(picoquic_cnx_t* cnx, picoquic_stream_head_t* stream,
    uint64_t new_fin_offset)
{
    int ret = 0;

    if (new_fin_offset > stream->maxdata_local) {
        /* protocol violation */
        ret = picoquic_connection_error(cnx, PICOQUIC_TRANSPORT_FLOW_CONTROL_ERROR, 0);
    } else if (new_fin_offset > stream->fin_offset) {
        /* Checking the flow control limits. Need to pay attention
        * to possible integer overflow */

        uint64_t new_bytes = new_fin_offset - stream->fin_offset;

        if (new_bytes > cnx->maxdata_local || cnx->maxdata_local - new_bytes < cnx->data_received) {
            /* protocol violation */
            ret = picoquic_connection_error(cnx, PICOQUIC_TRANSPORT_FLOW_CONTROL_ERROR, 0);
        } else {
            cnx->data_received += new_bytes;
            stream->fin_offset = new_fin_offset;
        }
    }

    return ret;
}

/*
 * RST_STREAM Frame
 *
 * An endpoint may use a RST_STREAM frame (type=0x01) to abruptly terminate a stream.
 */

uint8_t * picoquic_format_stream_reset_frame(picoquic_cnx_t* cnx, picoquic_stream_head_t* stream,
    uint8_t* bytes, uint8_t * bytes_max, int * more_data, int * is_pure_ack)
{
    uint8_t* bytes0 = bytes;

    if (stream->reset_requested && !stream->reset_sent) {
        if ((bytes = picoquic_frames_uint8_encode(bytes, bytes_max, picoquic_frame_type_reset_stream)) != NULL &&
            (bytes = picoquic_frames_varint_encode(bytes, bytes_max, stream->stream_id)) != NULL &&
            (bytes = picoquic_frames_varint_encode(bytes, bytes_max, stream->local_error)) != NULL &&
            (bytes = picoquic_frames_varint_encode(bytes, bytes_max, stream->sent_offset)) != NULL)
        {
            *is_pure_ack = 0;
            stream->reset_sent = 1;
            stream->fin_sent = 1;

            picoquic_update_max_stream_ID_local(cnx, stream);

            /* Free the queued data */
            while (stream->send_queue != NULL) {
                picoquic_stream_queue_node_t* next = stream->send_queue->next_stream_data;

                if (stream->send_queue->bytes != NULL) {
                    free(stream->send_queue->bytes);
                }
                free(stream->send_queue);
                stream->send_queue = next;
            }
            (void)picoquic_delete_stream_if_closed(cnx, stream);
        }
        else {
            *more_data = 1;
            bytes = bytes0;
        }
    }

    return bytes;
}

const uint8_t* picoquic_decode_stream_reset_frame(picoquic_cnx_t* cnx, const uint8_t* bytes, const uint8_t* bytes_max)
{
    uint64_t stream_id = 0;
    uint64_t error_code_64 = 0;
    uint64_t final_offset = 0;
    picoquic_stream_head_t* stream;

    if ((bytes = picoquic_frames_varint_decode(bytes + 1, bytes_max, &stream_id)) != NULL) {
        bytes = picoquic_frames_varint_decode(bytes, bytes_max, &error_code_64);
        if (bytes != NULL) {
            bytes = picoquic_frames_varint_decode(bytes, bytes_max, &final_offset);
        }
    }
    if (bytes == NULL){
        picoquic_connection_error(cnx, PICOQUIC_TRANSPORT_FRAME_FORMAT_ERROR,
            picoquic_frame_type_reset_stream);
    } else if ((stream = picoquic_find_or_create_stream(cnx, stream_id, 1)) == NULL) {
        /* Not finding the stream is only an error if the stream
         * was expected to be present, or created on demand. If the
         * stream was already created and then deleted, there is no harm.
         * If the "return NULL" is in a normal scenario, the connection state
         * will remain "ready" or "almost ready"
         */
        if (cnx->cnx_state > picoquic_state_ready) {
            bytes = NULL;  /* error already signaled */
        }
    } else if ((stream->fin_received || stream->reset_received) && final_offset != stream->fin_offset) {
        picoquic_connection_error(cnx, PICOQUIC_TRANSPORT_FINAL_OFFSET_ERROR,
            picoquic_frame_type_reset_stream);
        bytes = NULL;

    } else if (picoquic_flow_control_check_stream_offset(cnx, stream, final_offset) != 0) {
        bytes = NULL;  // error already signaled

    } else if (!stream->reset_received) {
        stream->reset_received = 1;
        stream->remote_error  = error_code_64;

        picoquic_update_max_stream_ID_local(cnx, stream);

        if (cnx->callback_fn != NULL && !stream->reset_signalled) {
            if (!stream->is_discarded) {
                if (cnx->callback_fn(cnx, stream->stream_id, NULL, 0, picoquic_callback_stream_reset, cnx->callback_ctx, stream->app_stream_ctx) != 0) {
                    picoquic_connection_error(cnx, PICOQUIC_TRANSPORT_INTERNAL_ERROR,
                        picoquic_frame_type_reset_stream);
                }
            }
            stream->reset_signalled = 1;
            (void)picoquic_delete_stream_if_closed(cnx, stream);
        }
    }

    return bytes;
}


int picoquic_process_ack_of_reset_stream_frame(picoquic_cnx_t * cnx, const uint8_t * bytes, size_t bytes_size, size_t * consumed)
{
    int ret = 0;
    const uint8_t* byte_first = bytes;
    const uint8_t* bytes_max = bytes + bytes_size;
    uint64_t stream_id = 0;
    picoquic_stream_head_t* stream;

    if ((bytes = picoquic_frames_varint_decode(bytes + 1, bytes_max, &stream_id)) != NULL) {
        bytes = picoquic_frames_varint_skip(bytes, bytes_max);
        if (bytes != NULL) {
            bytes = picoquic_frames_varint_skip(bytes, bytes_max);
        }
    }
    if (bytes == NULL) {
        /* Internal error -- cannot parse the stored packet */
        *consumed = bytes_size;
        ret = -1;
    } else {
        *consumed = bytes - byte_first;
        /* Find the stream, if it exists. If it was already deleted, do nothing. */
        if ((stream = picoquic_find_stream(cnx, stream_id)) != NULL) {
            /* mark reset as acked by peer */
            stream->reset_acked = 1;
            /* Delete stream if closed. */
            (void)picoquic_delete_stream_if_closed(cnx, stream);
        }
    }
    return ret;
}

int picoquic_check_reset_stream_needs_repeat(picoquic_cnx_t* cnx, const uint8_t* bytes, size_t bytes_size, int* no_need_to_repeat)
{
    int ret = 0;
    const uint8_t* bytes_max = bytes + bytes_size;
    uint64_t stream_id = 0;
    picoquic_stream_head_t* stream;

    if ((bytes = picoquic_frames_varint_decode(bytes, bytes_max, &stream_id)) != NULL) {
        bytes = picoquic_frames_varint_skip(bytes, bytes_max);
        if (bytes != NULL) {
            bytes = picoquic_frames_varint_skip(bytes, bytes_max);
        }
    }
    if (bytes == NULL) {
        /* Internal error -- cannot parse the stored packet */
        ret = -1;
    }
    else if ((stream = picoquic_find_stream(cnx, stream_id)) == NULL ||
        stream->reset_acked) {
        *no_need_to_repeat = 1;
    }
    return ret;

}


/*
 * New Connection ID frame
 */

uint8_t * picoquic_format_new_connection_id_frame(picoquic_cnx_t* cnx, picoquic_local_cnxid_list_t* local_cnxid_list,
    uint8_t* bytes, uint8_t * bytes_max,
    int * more_data, int * is_pure_ack, picoquic_local_cnxid_t* l_cid)
{
    uint8_t* bytes0 = bytes;
    unsigned int is_mp = cnx->is_multipath_enabled;

    if (l_cid != NULL && l_cid->cnx_id.id_len > 0) {
        if ((bytes = picoquic_frames_varint_encode(bytes, bytes_max, 
            (is_mp)?picoquic_frame_type_path_new_connection_id:picoquic_frame_type_new_connection_id)) == NULL ||
            (is_mp && ((bytes = picoquic_frames_varint_encode(bytes, bytes_max, l_cid->path_id)) == NULL)) ||
            (bytes = picoquic_frames_varint_encode(bytes, bytes_max, l_cid->sequence)) == NULL ||
            (bytes = picoquic_frames_varint_encode(bytes, bytes_max, local_cnxid_list->local_cnxid_retire_before)) == NULL ||
            (bytes = picoquic_frames_cid_encode(bytes, bytes_max, &l_cid->cnx_id)) == NULL ||
            (bytes + PICOQUIC_RESET_SECRET_SIZE) > bytes_max) {
            *more_data = 1;
            bytes = bytes0;
        }
        else {
            *is_pure_ack = 0;
            (void)picoquic_create_cnxid_reset_secret(cnx->quic, &l_cid->cnx_id, bytes);
            bytes += PICOQUIC_RESET_SECRET_SIZE;
        }
    }

    return bytes;
}


const uint8_t* picoquic_skip_new_connection_id_frame(const uint8_t* bytes, const uint8_t* bytes_max, int is_mp)
{
    uint8_t cid_length = 0;
    

    if ((bytes = picoquic_frames_varint_skip(bytes, bytes_max)) != NULL &&
        (!is_mp || (bytes = picoquic_frames_varint_skip(bytes, bytes_max)) != NULL) &&
        (bytes = picoquic_frames_varint_skip(bytes, bytes_max)) != NULL &&
        (bytes = picoquic_frames_varint_skip(bytes, bytes_max)) != NULL &&
        (bytes = picoquic_frames_uint8_decode(bytes, bytes_max, &cid_length)) != NULL) {
        bytes = picoquic_frames_fixed_skip(bytes, bytes_max, (uint64_t)cid_length + PICOQUIC_RESET_SECRET_SIZE);
    }

    return bytes;
}

const uint8_t* picoquic_parse_new_connection_id_frame(const uint8_t* bytes, const uint8_t* bytes_max,
    int is_mp, uint64_t * path_id,
    uint64_t* sequence, uint64_t* retire_before, uint8_t* cid_length, const uint8_t** cnxid_bytes,
    const uint8_t** secret_bytes)
{
    *path_id = 0;
    if ((bytes = picoquic_frames_varint_skip(bytes, bytes_max)) != NULL) {
        if (is_mp) {
            bytes = picoquic_frames_varint_decode(bytes, bytes_max, path_id);
        }
    }
    if (bytes != NULL &&
        (bytes = picoquic_frames_varint_decode(bytes, bytes_max, sequence)) != NULL &&
        (bytes = picoquic_frames_varint_decode(bytes, bytes_max, retire_before)) != NULL &&
        (bytes = picoquic_frames_uint8_decode(bytes, bytes_max, cid_length)) != NULL) {
        *cnxid_bytes = bytes;
        *secret_bytes = bytes + *cid_length;
        bytes = picoquic_frames_fixed_skip(bytes, bytes_max, (uint64_t)*cid_length + PICOQUIC_RESET_SECRET_SIZE);
    }

    return bytes;
}

const uint8_t* picoquic_decode_new_connection_id_frame(picoquic_cnx_t* cnx, const uint8_t* bytes, const uint8_t* bytes_max, uint64_t current_time, int is_mp)
{
    /* store the connection ID in order to support future migration, or path creation. */
    uint64_t unique_path_id = 0;
    uint64_t sequence = 0;
    uint64_t retire_before = 0;
    uint8_t cid_length = 0;
    const uint8_t* cnxid_bytes = NULL;
    const uint8_t* secret_bytes = NULL;

    if (is_mp && !cnx->is_multipath_enabled) {
        picoquic_connection_error(cnx, PICOQUIC_TRANSPORT_PROTOCOL_VIOLATION,
            picoquic_frame_type_path_new_connection_id);
        bytes = NULL;
    }
    else {
        bytes = picoquic_parse_new_connection_id_frame(bytes, bytes_max, is_mp, &unique_path_id, &sequence, &retire_before, &cid_length, &cnxid_bytes, &secret_bytes);
    }

    if (bytes == NULL || retire_before > sequence) {
        /* TODO: should be PICOQUIC_TRANSPORT_PROTOCOL_VIOLATION if retire_before > sequence */
        picoquic_connection_error(cnx, PICOQUIC_TRANSPORT_FRAME_FORMAT_ERROR,
            picoquic_frame_type_new_connection_id);
        bytes = NULL;
    }
    else if (cid_length > PICOQUIC_CONNECTION_ID_MAX_SIZE) {
        /* TODO: should be PICOQUIC_TRANSPORT_PROTOCOL_VIOLATION if retire_before > sequence */
        picoquic_connection_error(cnx, PICOQUIC_TRANSPORT_PROTOCOL_VIOLATION,
            picoquic_frame_type_new_connection_id);
        bytes = NULL;
    }
    else if (unique_path_id > cnx->max_path_id_local &&
        cnx->is_multipath_enabled) {
        /* Error -- the peer is not authorized to use this path ID */
        picoquic_connection_error(cnx, PICOQUIC_TRANSPORT_PROTOCOL_VIOLATION,
            (is_mp) ? picoquic_frame_type_path_new_connection_id : picoquic_frame_type_new_connection_id);
        bytes = NULL;
    }
    else {
        picoquic_remote_cnxid_stash_t* remote_cnxid_stash = picoquic_find_or_create_remote_cnxid_stash(cnx, unique_path_id, 1);

        if (remote_cnxid_stash == NULL) {
            picoquic_connection_error_ex(cnx, PICOQUIC_TRANSPORT_INTERNAL_ERROR,
                picoquic_frame_type_new_connection_id, "Find or Create CNXID");
            bytes = NULL;
        }
        else {
            uint64_t transport_error = picoquic_add_remote_cnxid_to_stash(cnx, remote_cnxid_stash, retire_before,
                sequence, cid_length, cnxid_bytes, secret_bytes, NULL);
            if (transport_error == 0) {
                picoquic_test_and_signal_new_path_allowed(cnx);
                if (remote_cnxid_stash->retire_cnxid_before < retire_before) {
                    /* retire the now deprecated CIDs */
                    remote_cnxid_stash->retire_cnxid_before = retire_before;
                    transport_error = picoquic_remove_not_before_cid(cnx, unique_path_id, retire_before, current_time);
                }
            }
            if (transport_error != 0) {
                picoquic_connection_error(cnx, transport_error,
                    (is_mp) ? picoquic_frame_type_path_new_connection_id : picoquic_frame_type_new_connection_id);
                bytes = NULL;
            }
        }
    }

    return bytes;
}

int picoquic_process_ack_of_new_cid_frame(picoquic_cnx_t* cnx, const uint8_t* bytes,
    size_t bytes_max, int is_mp, size_t* consumed)
{
    int ret = 0;
    uint64_t unique_path_id = 0;
    uint64_t sequence = 0;
    uint64_t retire_before = 0;
    uint8_t cid_length = 0;
    const uint8_t* cnxid_bytes = NULL;
    const uint8_t* secret_bytes = NULL;

    const uint8_t * bytes_next = picoquic_parse_new_connection_id_frame(bytes, bytes + bytes_max, is_mp, &unique_path_id, &sequence, &retire_before, &cid_length, &cnxid_bytes, &secret_bytes);

    if (bytes_next != NULL) {
        picoquic_local_cnxid_list_t* local_cnxid_list;

        *consumed = bytes_next - bytes;

        local_cnxid_list = picoquic_find_or_create_local_cnxid_list(cnx, unique_path_id, 0);

        if (local_cnxid_list != NULL) {
            picoquic_local_cnxid_t* local_cnxid = local_cnxid_list->local_cnxid_first;
            /* Locate the CID being acknowledged */

            while (local_cnxid != NULL) {
                if (local_cnxid->sequence == sequence) {
                    local_cnxid->is_acked = 1;
                    break;
                }
                else {
                    local_cnxid = local_cnxid->next;
                }
            }
        }
    }
    else {
        /* Internal error -- cannot parse the stored packet */
        *consumed = bytes_max;
        ret = -1;
    }

    return ret;
}

int picoquic_check_new_cid_needs_repeat(picoquic_cnx_t* cnx, const uint8_t* bytes,
    size_t bytes_max, int is_mp, int* no_need_to_repeat)
{
    int ret = 0;
    uint64_t unique_path_id = 0;
    uint64_t sequence = 0;
    uint64_t retire_before = 0;
    uint8_t cid_length = 0;
    const uint8_t* cnxid_bytes = NULL;
    const uint8_t* secret_bytes = NULL;
    const uint8_t* bytes_next = picoquic_parse_new_connection_id_frame(bytes, bytes + bytes_max, is_mp, &unique_path_id, &sequence, &retire_before, &cid_length, &cnxid_bytes, &secret_bytes);

    *no_need_to_repeat = 1;

    if (bytes_next == NULL) {
        ret = -1;
    }
    else {
        picoquic_local_cnxid_list_t* local_cnxid_list = picoquic_find_or_create_local_cnxid_list(cnx, unique_path_id, 0);

        if (local_cnxid_list != NULL) {
            picoquic_local_cnxid_t* local_cnxid = local_cnxid_list->local_cnxid_first;
            /* Locate the CID being acknowledged. if not present, do not repeat */

            while (local_cnxid != NULL) {
                if (local_cnxid->sequence == sequence) {
                    *no_need_to_repeat = local_cnxid->is_acked;
                    break;
                }
                else {
                    local_cnxid = local_cnxid->next;
                }
            }
        }
    }

    return ret;
}



/*
 * Format a retire connection ID frame.
 */

uint8_t * picoquic_format_retire_connection_id_frame(uint8_t* bytes, uint8_t* bytes_max, int * more_data, int * is_pure_ack, 
    int is_mp, uint64_t unique_path_id, uint64_t sequence)
{
    uint8_t * bytes0 = bytes;

    if ((bytes = picoquic_frames_varint_encode(bytes, bytes_max,
        (is_mp)?picoquic_frame_type_path_retire_connection_id:picoquic_frame_type_retire_connection_id)) == NULL ||
        (is_mp && (bytes = picoquic_frames_varint_encode(bytes, bytes_max, unique_path_id)) == NULL) ||
        (bytes = picoquic_frames_varint_encode(bytes, bytes_max, sequence)) == NULL){
        bytes = bytes0;
        *more_data = 1;
    }
    else {
        *is_pure_ack = 0;
    }

    return bytes;
}


/*
 * Queue a retire connection id frame when a probe or a path is abandoned.
 */

int picoquic_queue_retire_connection_id_frame(picoquic_cnx_t * cnx, uint64_t unique_path_id, uint64_t sequence)
{
    int ret = 0;
    size_t consumed = 0;
    uint8_t frame_buffer[258];
    int is_pure_ack = 1;
    int more_data = 0;
    uint8_t * bytes_next = picoquic_format_retire_connection_id_frame(frame_buffer, frame_buffer + sizeof(frame_buffer),
        &more_data, &is_pure_ack, cnx->is_multipath_enabled, unique_path_id, sequence);
    
    if ((consumed = bytes_next - frame_buffer) > 0) {
        ret = picoquic_queue_misc_frame(cnx, frame_buffer, consumed, is_pure_ack,
            picoquic_packet_context_application);
    }

    return ret;
}

/*
 * Skip retire connection ID frame.
 */

const uint8_t* picoquic_skip_retire_connection_id_frame(const uint8_t* bytes, const uint8_t* bytes_max, int is_mp)
{
    
    if (is_mp) {
        for (int i = 0; i < 3 && bytes != NULL; i++) {
            bytes = picoquic_frames_varint_skip(bytes, bytes_max);
        }
    }
    else {
        bytes = picoquic_frames_varint_skip(bytes + 1, bytes_max);
    }

    return bytes;
}

/*
 * Decode retire connection ID frame.
 * Mark the corresponding paths as retired. This should trigger resending a new connection ID.
 * Applications MAY note an error if the connection ID does not exist, but then they
 * MUST be damn sure that this not just a repeat of a previous retire connection ID message...
 */
const uint8_t* picoquic_parse_retire_connection_id_frame(const uint8_t* bytes, const uint8_t* bytes_max,
    uint64_t* unique_path_id, uint64_t* sequence, int is_mp)
{
    /* This code assumes that the frame type is already skipped */
    *unique_path_id = 0;
    *sequence = 0;
    if (!is_mp) {
        bytes = picoquic_frames_varint_decode(bytes, bytes_max, sequence);
    }
    else if ((bytes = picoquic_frames_varint_decode(bytes, bytes_max, unique_path_id)) != NULL) {
        bytes = picoquic_frames_varint_decode(bytes, bytes_max, sequence);
    }
    return bytes;
}

const uint8_t* picoquic_decode_retire_connection_id_frame(picoquic_cnx_t* cnx, const uint8_t* bytes, const uint8_t* bytes_max, uint64_t current_time,
    picoquic_path_t* path_x, int is_mp)
{
    /* store the connection ID in order to support migration. */
    uint64_t sequence;
    uint64_t unique_path_id;

    if (is_mp && !cnx->is_multipath_enabled) {
        picoquic_connection_error(cnx, PICOQUIC_TRANSPORT_PROTOCOL_VIOLATION,
            picoquic_frame_type_path_retire_connection_id);
        bytes = NULL;
    }
    else if ((bytes = picoquic_frames_varint_skip(bytes, bytes_max)) == NULL ||
        (bytes = picoquic_parse_retire_connection_id_frame(bytes, bytes_max, &unique_path_id, &sequence, is_mp)) == NULL){
        picoquic_connection_error(cnx, PICOQUIC_TRANSPORT_FRAME_FORMAT_ERROR,
            (is_mp)?picoquic_frame_type_path_retire_connection_id:picoquic_frame_type_retire_connection_id);
    }
    else if (path_x->first_tuple->p_local_cnxid != NULL &&
        (!is_mp || path_x->unique_path_id == unique_path_id) &&
        sequence == path_x->first_tuple->p_local_cnxid->sequence) {
        /* Cannot delete the path through which it arrives */
        picoquic_connection_error(cnx, PICOQUIC_TRANSPORT_PROTOCOL_VIOLATION,
            (is_mp) ? picoquic_frame_type_path_retire_connection_id : picoquic_frame_type_retire_connection_id);
        bytes = NULL;
    }
    else {
        /* Go through the list of paths to find the connection ID */
        picoquic_retire_local_cnxid(cnx, unique_path_id, sequence);
    }

    return bytes;
}

/* Controling the number of repeat of the retire connection ID frame requires
 * keeping track of stashed remote CID until the retirement has been acked.
 */

int picoquic_check_retire_connection_id_needs_repeat(picoquic_cnx_t* cnx, const uint8_t* bytes,
    size_t bytes_size, int* no_need_to_repeat, int is_mp)
{
    int ret = 0;
    uint64_t sequence = 0;
    uint64_t unique_path_id = 0;
    const uint8_t* bytes_first = picoquic_frames_varint_skip(bytes, bytes + bytes_size);
    const uint8_t* bytes_next = (bytes_first == NULL)? NULL:
        picoquic_parse_retire_connection_id_frame(bytes_first, bytes + bytes_size, &unique_path_id, &sequence, is_mp);
    *no_need_to_repeat = 1;

    if (bytes_next == NULL) {
        ret = -1;
    }
    else {
        /* Check whether the CID is still in the stash, and not yet acked. 
         * Otherwise, no need to repeat the message.
         */
        picoquic_remote_cnxid_stash_t* remote_cnxid_stash = picoquic_find_or_create_remote_cnxid_stash(cnx, unique_path_id, 0);
        if (remote_cnxid_stash != NULL) {
            picoquic_remote_cnxid_t* stashed = remote_cnxid_stash->cnxid_stash_first;
            while (stashed != NULL) {
                if (stashed->sequence == sequence) {
                    *no_need_to_repeat = stashed->retire_acked;
                    break;
                }
                stashed = stashed->next;
            }
        }
    }

    return ret;
}

int picoquic_process_ack_of_retire_connection_id_frame(picoquic_cnx_t* cnx, const uint8_t* bytes,
    size_t bytes_size, size_t* consumed, int is_mp)
{
    int ret = 0;
    uint64_t sequence = 0;
    uint64_t unique_path_id = 0;
    const uint8_t* bytes_next = picoquic_parse_retire_connection_id_frame(bytes + 1, bytes + bytes_size, &unique_path_id, &sequence, is_mp);

    if (bytes_next != NULL) {
        /* Check whether the retired CID is still in the stash.
         * If yes, try remove it.
         */
        *consumed = bytes_next - bytes;

        picoquic_remote_cnxid_stash_t* remote_cnxid_stash = picoquic_find_or_create_remote_cnxid_stash(cnx, unique_path_id, 0);
        if (remote_cnxid_stash != NULL) {
            picoquic_remote_cnxid_t* stashed = remote_cnxid_stash->cnxid_stash_first;
            while (stashed != NULL) {
                if (stashed->sequence == sequence) {
                    stashed->retire_acked = 1;
                    (void)picoquic_remove_cnxid_from_stash(cnx, remote_cnxid_stash, stashed, NULL);
                    break;
                }
                stashed = stashed->next;
            }
        }
    }
    else {
        /* Internal error -- cannot parse the stored packet */
        *consumed = bytes_size;
        ret = -1;
    }

    return ret;
}

/*
 * New Retry Token frame 
 */

uint8_t * picoquic_format_new_token_frame(uint8_t* bytes, uint8_t * bytes_max, int * more_data, int * is_pure_ack,
    uint8_t* token, size_t token_length)
{
    uint8_t* bytes0 = bytes; 
    if ((bytes = picoquic_frames_uint8_encode(bytes, bytes_max, picoquic_frame_type_new_token)) != NULL &&
        (bytes = picoquic_frames_length_data_encode(bytes, bytes_max, token_length, token)) != NULL) {
        *is_pure_ack = 0;
    }
    else {
        *more_data = 1;
        bytes = bytes0;
    }

    return bytes;
}

int picoquic_queue_new_token_frame(picoquic_cnx_t * cnx, uint8_t * token, size_t token_length)
{
    int ret = 0;
    int more_data = 0;
    int is_pure_ack = 1;
    uint8_t frame_buffer[258];
    uint8_t* bytes = picoquic_format_new_token_frame(frame_buffer, frame_buffer + sizeof(frame_buffer), &more_data, &is_pure_ack, token, token_length);

    if (bytes > frame_buffer) {
        ret = picoquic_queue_misc_frame(cnx, frame_buffer, bytes - frame_buffer, 1,
            picoquic_packet_context_application);
    }

    return ret;
}

const uint8_t* picoquic_skip_new_token_frame(const uint8_t* bytes, const uint8_t* bytes_max)
{
    return picoquic_frames_length_data_skip(bytes+1, bytes_max);
}

const uint8_t* picoquic_decode_new_token_frame(picoquic_cnx_t* cnx, const uint8_t* bytes, const uint8_t* bytes_max,
    uint64_t current_time, struct sockaddr* addr_to)
{
    /* TODO: store the new token in order to support immediate connection on some servers. */

    uint64_t length = 0;
    const uint8_t * token = NULL;

    if ((bytes = picoquic_frames_varint_decode(bytes + 1, bytes_max, &length)) != NULL) {
        token = bytes;
        bytes = picoquic_frames_fixed_skip(bytes, bytes_max, (size_t)length);
    }

    if (bytes == NULL) {
        picoquic_connection_error(cnx, PICOQUIC_TRANSPORT_FRAME_FORMAT_ERROR,
            picoquic_frame_type_new_token);
    }
    else if (!cnx->client_mode) {
        picoquic_connection_error_ex(cnx, PICOQUIC_TRANSPORT_PROTOCOL_VIOLATION,
            picoquic_frame_type_new_token, "Only server can send tokens");
        bytes = NULL;
    }
    else  if (addr_to != NULL && cnx->sni != NULL){
        uint8_t * ip_addr;
        uint8_t ip_addr_length;
        picoquic_get_ip_addr(addr_to, &ip_addr, &ip_addr_length);
        (void)picoquic_store_token(cnx->quic, cnx->sni, (uint16_t)strlen(cnx->sni),
            ip_addr, ip_addr_length, token, (uint16_t)length);
    }

    return bytes;
}

/*
 * STOP SENDING Frame
 */

uint8_t* picoquic_format_stop_sending_frame(picoquic_stream_head_t* stream,
    uint8_t* bytes, uint8_t* bytes_max, int* more_data, int* is_pure_ack)
{
    if (!stream->stop_sending_requested || stream->stop_sending_sent || stream->fin_received || stream->reset_received) {
        /* set this, so we will not be called again */
        stream->stop_sending_sent = 1;
    }
    else
    {
        uint8_t* bytes0 = bytes;

        if ((bytes = picoquic_frames_uint8_encode(bytes, bytes_max, picoquic_frame_type_stop_sending)) != NULL &&
            (bytes = picoquic_frames_varint_encode(bytes, bytes_max, (uint64_t)stream->stream_id)) != NULL &&
            (bytes = picoquic_frames_varint_encode(bytes, bytes_max, stream->local_stop_error)) != NULL
            ) {
            *is_pure_ack = 0;
            stream->stop_sending_sent = 1;
        }
        else {
            bytes = bytes0;
            *more_data = 1;
        }
    }

    return bytes;
}


const uint8_t* picoquic_decode_stop_sending_frame(picoquic_cnx_t* cnx, const uint8_t* bytes, const uint8_t* bytes_max)
{
    uint64_t stream_id = 0;
    uint64_t error_code = 0;
    picoquic_stream_head_t* stream;

    if ((bytes = picoquic_frames_varint_decode(bytes+1, bytes_max, &stream_id))  == NULL ||
        (bytes = picoquic_frames_varint_decode(bytes,   bytes_max, &error_code)) == NULL)
    {
        picoquic_connection_error(cnx, PICOQUIC_TRANSPORT_FRAME_FORMAT_ERROR,
            picoquic_frame_type_stop_sending);
    }
    else if ((stream = picoquic_find_or_create_stream(cnx, stream_id, 1)) == NULL) {
        /* The stream is already finished. Should just ignore the frame */
        picoquic_log_app_message(cnx, "Received redundant stop sending for old stream %" PRIu64, stream_id);
    } else if (!IS_BIDIR_STREAM_ID(stream_id) && !IS_LOCAL_STREAM_ID(stream_id, cnx->client_mode)) {
        picoquic_connection_error(cnx, PICOQUIC_TRANSPORT_STREAM_STATE_ERROR,
            picoquic_frame_type_stop_sending);
        bytes = NULL;
    } else if (!stream->stop_sending_received && !stream->reset_requested && !stream->fin_sent) {
        stream->stop_sending_received = 1;
        stream->remote_stop_error = error_code;

        if (cnx->callback_fn != NULL && !stream->stop_sending_signalled) {
            if (!stream->is_discarded) {
                if (cnx->callback_fn(cnx, stream->stream_id, NULL, 0, picoquic_callback_stop_sending, cnx->callback_ctx, stream->app_stream_ctx) != 0) {
                    picoquic_log_app_message(cnx, "Stop sending callback on stream %" PRIu64 " returns error 0x%x",
                        stream->stream_id, PICOQUIC_TRANSPORT_INTERNAL_ERROR);
                    picoquic_connection_error(cnx, PICOQUIC_TRANSPORT_INTERNAL_ERROR,
                        picoquic_frame_type_stop_sending);
                }
            }
            stream->stop_sending_signalled = 1;
        }
    } else {
        /* The stream is already finished. Should just ignore the frame */
        picoquic_log_app_message(cnx, "Received stop sending for finished stream %" PRIu64, stream_id);
    }

    return bytes;
}

const uint8_t* picoquic_skip_stop_sending_frame(const uint8_t* bytes, const uint8_t* bytes_max)
{
    if ((bytes = picoquic_frames_varint_skip(bytes+1, bytes_max)) != NULL) {
        bytes = picoquic_frames_varint_skip(bytes, bytes_max);
    }
    return bytes;
}


int picoquic_check_stop_sending_needs_repeat(picoquic_cnx_t* cnx, const uint8_t* bytes, size_t bytes_size, int* no_need_to_repeat)
{
    uint64_t stream_id = 0;
    uint64_t error_code = 0;
    const uint8_t* bytes_max = bytes + bytes_size;
    picoquic_stream_head_t* stream;
    int ret = 0;

    *no_need_to_repeat = 0;

    if ((bytes = picoquic_frames_varint_decode(bytes+1, bytes_max, &stream_id))  == NULL ||
        (bytes = picoquic_frames_varint_decode(bytes,   bytes_max, &error_code)) == NULL)
    {
        /* If the frame cannot be decoded, do not repeat it */
        *no_need_to_repeat = 1;
    }
    else if ((stream = picoquic_find_stream(cnx, stream_id)) == NULL) {
        /* If the stream is deleted, no need to repeat this frame. */
        *no_need_to_repeat = 1;
    }
    else if (stream->fin_received || stream->reset_received) {
        /* No point repeating if the stream is closed by the peer */
        *no_need_to_repeat = 1;
    }

    return ret;
}


/*
 * STREAM frames implicitly create a stream and carry stream data.
 */

int picoquic_is_stream_frame_unlimited(const uint8_t* bytes)
{
    return PICOQUIC_BITS_CLEAR_IN_RANGE(bytes[0], picoquic_frame_type_stream_range_min, picoquic_frame_type_stream_range_max, 0x02);
}

int picoquic_parse_stream_header(const uint8_t* bytes, size_t bytes_max,
    uint64_t* stream_id, uint64_t* offset, size_t* data_length, int* fin,
    size_t* consumed)
{
    int ret = 0;
    int len = bytes[0] & 2;
    int off = bytes[0] & 4;
    uint64_t length = 0;
    size_t l_stream = 0;
    size_t l_len = 0;
    size_t l_off = 0;
    size_t byte_index = 1;

    *fin = bytes[0] & 1;

    if (bytes_max > byte_index) {
        l_stream = picoquic_varint_decode(bytes + byte_index, bytes_max - byte_index, stream_id);
        byte_index += l_stream;
    }

    if (off == 0) {
        *offset = 0;
    } else if (bytes_max > byte_index) {
        l_off = picoquic_varint_decode(bytes + byte_index, bytes_max - byte_index, offset);
        byte_index += l_off;
    }

    if (bytes_max < byte_index || l_stream == 0 || (off != 0 && l_off == 0)) {
        DBG_PRINTF("stream frame header too large: first_byte=0x%02x, bytes_max=%" PRIst,
            bytes[0], bytes_max);
        *data_length = 0;
        byte_index = bytes_max;
        ret = -1;
    } else if (len == 0) {
        *data_length = bytes_max - byte_index;
    } else {
        if (bytes_max > byte_index) {
            l_len = picoquic_varint_decode(bytes + byte_index, bytes_max - byte_index, &length);
            byte_index += l_len;
            *data_length = (size_t)length;
        }

        if (l_len == 0 || bytes_max < byte_index) {
            DBG_PRINTF("stream frame header too large: first_byte=0x%02x, bytes_max=%" PRIst,
                bytes[0], bytes_max);
            byte_index = bytes_max;
            ret = -1;
        } else if (byte_index + length > bytes_max) {
            DBG_PRINTF("stream data past the end of the packet: first_byte=0x%02x, data_length=%" PRIst ", max_bytes=%" PRIst,
                bytes[0], *data_length, bytes_max);
            ret = -1;
        }
    }

    *consumed = byte_index;
    return ret;
}

static void picoquic_stream_data_chunk_callback(picoquic_cnx_t* cnx, picoquic_stream_head_t* stream,
    const uint8_t * bytes, size_t data_length)
{
    picoquic_call_back_event_t fin_now = picoquic_callback_stream_data;
    int call_back_needed = data_length > 0;

    stream->consumed_offset += data_length;

    if (stream->consumed_offset >= stream->fin_offset && stream->fin_received && !stream->fin_signalled) {
        fin_now = picoquic_callback_stream_fin;
        stream->fin_signalled = 1;
        call_back_needed = 1;
    }

    if (call_back_needed && !stream->stop_sending_requested && !stream->is_discarded &&
        cnx->callback_fn(cnx, stream->stream_id, (uint8_t *)bytes, data_length, fin_now,
        cnx->callback_ctx, stream->app_stream_ctx) != 0) {
        picoquic_log_app_message(cnx, "Data callback (%d, l=%zu) on stream %" PRIu64 " returns error 0x%x",
            fin_now, data_length, stream->stream_id, PICOQUIC_TRANSPORT_INTERNAL_ERROR);
        picoquic_connection_error(cnx, PICOQUIC_TRANSPORT_INTERNAL_ERROR, 0);
    }
}

void picoquic_stream_data_callback(picoquic_cnx_t* cnx, picoquic_stream_head_t* stream)
{
    picoquic_stream_data_node_t* data;

    while ((data = (picoquic_stream_data_node_t*)picosplay_first(&stream->stream_data_tree)) != NULL && data->offset <= stream->consumed_offset) {
        size_t start = (size_t)(stream->consumed_offset - data->offset);
        if (data->length >= start) {
            size_t data_length = data->length - start;
            picoquic_stream_data_chunk_callback(cnx, stream, data->bytes + start, data_length);
        }
        picosplay_delete_hint(&stream->stream_data_tree, &data->stream_data_node);
    }

    /* handle the case where the fin frame does not carry any data */
    picoquic_stream_data_chunk_callback(cnx, stream, NULL, 0);
}

static int add_chunk_node(picoquic_quic_t * quic, picosplay_tree_t* tree, uint64_t offset,
    size_t length, int is_last_frame, 
    const uint8_t* bytes, int* chunk_added, picoquic_stream_data_node_t * received_data)
{
    int ret = 0;

    picoquic_stream_data_node_t* node = received_data;
    
    if (received_data == NULL || received_data->bytes != NULL || !is_last_frame) {
        node = picoquic_stream_data_node_alloc(quic);
        if (node == NULL) {
            ret = PICOQUIC_ERROR_MEMORY;
        }
        else {
            node->bytes = node->data;
            /* Using memmove instead of memcpy, because the algorithm will
             * sometimes try to "pack" frames from same packet. */
            memmove(node->data, bytes, length);
            node->offset = offset;
            node->length = length;
        }
    }
    else {
        /* The pointer "bytes" is inside the received data packet. */
        node->bytes = bytes;
        node->offset = offset;
        node->length = length;
    }

    if (node != NULL){
        picosplay_insert(tree, node);
        *chunk_added = 1;
    }

    return ret;
}

/* Common code to data stream and crypto hs stream */
int picoquic_queue_network_input(picoquic_quic_t * quic, picosplay_tree_t* tree, uint64_t consumed_offset,
    uint64_t frame_data_offset, const uint8_t* bytes, size_t length, int is_last_frame, picoquic_stream_data_node_t* received_data, int* new_data_available)
{
    const uint64_t input_begin = frame_data_offset;
    const uint64_t input_end = frame_data_offset + length;

    int ret = 0;

    /* Remove data that is already consumed */
    if (frame_data_offset < consumed_offset) {
        frame_data_offset = consumed_offset;
    }

    /* check for data that is already received in chunks with offset <= end */
    if (frame_data_offset < input_end) {

        picoquic_stream_data_node_t target;
        memset(&target, 0, sizeof(picoquic_stream_data_node_t));
        target.offset = frame_data_offset;

        picoquic_stream_data_node_t* prev = (picoquic_stream_data_node_t*)picosplay_find_previous(tree, &target);
        if (prev != NULL) {
            /* By definition, prev->offset <= frame_data_offset. Check whether the
             * beginning of the frame is already received and skip if necessary */
            const uint64_t prev_end = prev->offset + prev->length;
            frame_data_offset = frame_data_offset > prev_end ? frame_data_offset : prev_end;
        }

        picoquic_stream_data_node_t* next = (prev == NULL) ?
            (picoquic_stream_data_node_t*)picosplay_first(tree) :
            (picoquic_stream_data_node_t*)picosplay_next(&prev->stream_data_node);

        /* Check whether parts of the new frame are covered by already received chunks */
        while (ret == 0 && frame_data_offset < input_end && next != NULL && next->offset < input_end) {

            /* the tail of the frame overlaps with the next frame received */
            const uint64_t chunk_ofs = frame_data_offset;
            const uint64_t chunk_len = next->offset > frame_data_offset ? next->offset - frame_data_offset : 0;

            if (chunk_len > 0) {
                /* There is a gap between previous and next frame, and it will be at least partially filled */
                ret = add_chunk_node(quic, tree, chunk_ofs, (size_t)chunk_len, is_last_frame,
                    bytes + frame_data_offset - input_begin, new_data_available, received_data);
            }

            frame_data_offset = next->offset + next->length;
            next = (picoquic_stream_data_node_t*)picosplay_next(&next->stream_data_node);
        }

        /* no further already received chunk within the new frame */
        if (ret == 0 && frame_data_offset < input_end) {
            const uint64_t chunk_ofs = frame_data_offset;
            const uint64_t chunk_len = input_end - frame_data_offset;
            ret = add_chunk_node(quic, tree, chunk_ofs, (size_t)chunk_len, is_last_frame,
                bytes + frame_data_offset - input_begin, new_data_available, received_data);
        }
    }

    return ret;
}

static int picoquic_stream_network_input(picoquic_cnx_t* cnx, uint64_t stream_id,
    uint64_t offset, int fin, const uint8_t* bytes, size_t length,
    picoquic_stream_data_node_t* received_data, int is_last_frame, uint64_t current_time)
{
    int ret = 0;
    uint64_t should_notify = 0;
    /* Is there such a stream, is it still open? */
    picoquic_stream_head_t* stream;
    uint64_t new_fin_offset = offset + length;

    if ((stream = picoquic_find_or_create_stream(cnx, stream_id, 1)) == NULL) {
        if (stream_id < cnx->next_stream_id[STREAM_TYPE_FROM_ID(stream_id)]) {
            return 0;
        }
        else {
            ret = 1;  // Error already signaled
        }
    }
    else if (stream->fin_received) {
        if (fin != 0 ? stream->fin_offset != new_fin_offset : new_fin_offset > stream->fin_offset) {
            ret = picoquic_connection_error(cnx, PICOQUIC_TRANSPORT_FINAL_OFFSET_ERROR, 0);
        }
    }
    else {
        if (fin) {
            stream->fin_received = 1;
            should_notify = 1;
            cnx->latest_receive_time = current_time;
            picoquic_update_max_stream_ID_local(cnx, stream);
        }

        if (new_fin_offset > stream->fin_offset) {
            ret = picoquic_flow_control_check_stream_offset(cnx, stream, new_fin_offset);
        }
    }

    /* If the application provided a direct receive callback, it wil receive the data as they
     * arrive. If not, the data segments are organized in a splay and passed to the
     * application in strict order.
     */

    if (ret == 0) {
        if (stream->direct_receive_fn != NULL) {
            ret = stream->direct_receive_fn(cnx, stream_id, fin, bytes, offset, length, stream->direct_receive_ctx);
            if (ret == PICOQUIC_STREAM_RECEIVE_COMPLETE && stream->fin_received) {
                stream->fin_signalled = 1;
                ret = 0;
            }
            else if (ret != 0) {
                uint64_t err = (ret >= PICOQUIC_ERROR_CLASS) ? PICOQUIC_TRANSPORT_INTERNAL_ERROR : (uint64_t)ret;
                ret = picoquic_connection_error(cnx, err, 0);
            }
        } else if (stream->consumed_offset >= offset &&  cnx->callback_fn != NULL){
            if (new_fin_offset >= stream->consumed_offset) {
                /* Arrival of in sequence bytes */
                uint64_t delivered_index = stream->consumed_offset - offset;
                uint64_t data_length = length - delivered_index;

                /* Ugly cast, but the callback requires a non-const pointer */
                picoquic_stream_data_chunk_callback(cnx, stream, (uint8_t *)bytes + delivered_index, (size_t)data_length);
                /* Adjust the tree if needed */
                picoquic_stream_data_callback(cnx, stream);
            }
            else {
                /* Nothing to do with these incoming data, they are duplicate */
            }
        } else {
            int new_data_available = 0;

            ret = picoquic_queue_network_input(cnx->quic, &stream->stream_data_tree, stream->consumed_offset,
                offset, bytes, length, is_last_frame, received_data, &new_data_available);
            if (ret != 0) {
                ret = picoquic_connection_error(cnx, (int64_t)ret, 0);
            }
            else if (new_data_available) {
                should_notify = 1;
                cnx->latest_receive_time = current_time;
            }

            if (ret == 0 && should_notify != 0 && cnx->callback_fn != NULL) {
                /* check how much data there is to send */
                picoquic_stream_data_callback(cnx, stream);
            }
        }
    }

    /* Either the direct receive or the data queueing can set the "fin_signalled" bit when all data expected
     * on the stream has been received. The stream can be closed when all data is sent and received */

    if (ret == 0) {
        int is_deleted = 0;

        if (stream->fin_signalled) {
            is_deleted = picoquic_delete_stream_if_closed(cnx, stream);
        }

        if (!is_deleted) {
            if (!stream->fin_signalled) {
                if (!stream->fin_received && !stream->reset_received && 2 * stream->consumed_offset > stream->maxdata_local) {
                    cnx->max_stream_data_needed = 1;
                }
            }
            if (stream->fin_received || stream->reset_received) {
                cnx->ack_ctx[picoquic_packet_context_application].act[0].ack_after_fin = 1;
                cnx->ack_ctx[picoquic_packet_context_application].act[1].ack_after_fin = 1;
            }
        }
    }

    return ret;
}

const int picoquic_is_last_stream_frame(const uint8_t* bytes, const uint8_t* bytes_max)
{
    while (bytes < bytes_max && *bytes == picoquic_frame_type_padding) {
        bytes++;
    }
    return (bytes < bytes_max) ? 0 : 1;
}

const uint8_t* picoquic_decode_stream_frame(picoquic_cnx_t* cnx, const uint8_t* bytes, const uint8_t* bytes_max,
    picoquic_stream_data_node_t* received_data, uint64_t current_time)
{
    uint64_t stream_id;
    size_t   data_length;
    uint64_t offset;
    int      fin;
    size_t   consumed;
    if (picoquic_parse_stream_header(bytes, bytes_max - bytes, &stream_id, &offset, &data_length, &fin, &consumed) != 0) {
        bytes = NULL;
    }else if (offset + data_length >= (1ull<<62)){
        picoquic_connection_error(cnx, PICOQUIC_TRANSPORT_FINAL_OFFSET_ERROR, 0);
        bytes = NULL;
    }
    else {
        /* Skip the header bytes, and try to deliver the content of the frame.
        * The "is last" indication is set when we are certain that no other data
        * follows. It is used to manage the queue of stream chunks awaiting delivery.
         */
        bytes += consumed;
        if (picoquic_stream_network_input(cnx, stream_id, offset,
            fin, bytes, data_length, received_data,
            picoquic_is_last_stream_frame(bytes + data_length, bytes_max),
            current_time) != 0) {
            bytes = NULL;
        }
        else {
            bytes += data_length;
        }
    }

    return bytes;
}

picoquic_stream_head_t* picoquic_find_ready_stream_path(picoquic_cnx_t* cnx, picoquic_path_t * path_x)
{
    picoquic_stream_head_t* first_stream = cnx->first_output_stream;
    picoquic_stream_head_t* stream = first_stream;
    picoquic_stream_head_t* found_stream = NULL;


    /* Look for a ready stream */
    while (stream != NULL) {
        int has_data = 0;
        picoquic_stream_head_t* next_stream = stream->next_output_stream;

        if (found_stream != NULL && stream->stream_priority > found_stream->stream_priority) {
            /* All the streams at that priority level have been examined,
             * the current selection is validated */
            break;
        }
        has_data = (cnx->maxdata_remote > cnx->data_sent && stream->sent_offset < stream->maxdata_remote && (stream->is_active ||
                (stream->send_queue != NULL && stream->send_queue->length > stream->send_queue->offset) ||
                (stream->fin_requested && !stream->fin_sent)));
        if (has_data && path_x != NULL && stream->affinity_path != path_x && stream->affinity_path != NULL) {
            /* Only consider the streams that meet path affinity requirements */
            has_data = 0;
        }
        if ((stream->reset_requested && !stream->reset_sent) ||
            (stream->stop_sending_requested && !stream->stop_sending_sent)) {
            /* urgent action is needed, this takes precedence over FIFO vs round-robin processing */
            found_stream = stream;
            break;
        } else if (has_data) {
            /* Check that this stream is actually available for sending data */
            if (stream->sent_offset == 0) {
                if (IS_CLIENT_STREAM_ID(stream->stream_id) == cnx->client_mode) {
                    if (stream->stream_id > ((IS_BIDIR_STREAM_ID(stream->stream_id)) ? cnx->max_stream_id_bidir_remote : cnx->max_stream_id_unidir_remote)) {
                        has_data = 0;
                    }
                }
            }
            if (has_data) {
                /* Something can be sent */
                if ((stream->stream_priority & 1) != 0) {
                    /* This priority level requests FIFO processing, so we return the first available stream */
                    found_stream = stream;
                    break;
                }
                else if (found_stream == NULL || stream->last_time_data_sent < found_stream->last_time_data_sent) {
                    /* Select this stream, but need to check if another stream should go before in round robin order */
                    found_stream = stream;
                }
            }
        }
        else if (((stream->fin_requested && stream->fin_sent) || (stream->reset_requested && stream->reset_sent)) && (!stream->stop_sending_requested || stream->stop_sending_sent)) {
            /* If stream is exhausted, remove from output list */
            picoquic_remove_output_stream(cnx, stream);

            picoquic_delete_stream_if_closed(cnx, stream);
        }
        else {
            if (stream->is_active ||
                (stream->send_queue != NULL && stream->send_queue->length > stream->send_queue->offset)) {
                if (stream->sent_offset >= stream->maxdata_remote) {
                    cnx->stream_blocked = 1;
                }
                else if (cnx->maxdata_remote <= cnx->data_sent) {
                    cnx->flow_blocked = 1;
                }
            }
        }
        stream = next_stream;
    }

    return found_stream;
}

picoquic_stream_head_t* picoquic_find_ready_stream(picoquic_cnx_t* cnx)
{
    return picoquic_find_ready_stream_path(cnx, NULL);
}

/* Management of BLOCKED signals
 */

uint8_t * picoquic_format_data_blocked_frame(picoquic_cnx_t * cnx, uint8_t* bytes,
    uint8_t * bytes_max, int * more_data, int * is_pure_ack)
{
    uint8_t* bytes0 = bytes;

    if ((bytes = picoquic_frames_uint8_encode(bytes, bytes_max, picoquic_frame_type_data_blocked)) != NULL &&
        (bytes = picoquic_frames_varint_encode(bytes, bytes_max, cnx->maxdata_remote)) != NULL) {
        *is_pure_ack = 0;
        cnx->sent_blocked_frame = 1;
    }
    else {
        *more_data = 1;
        bytes = bytes0;
    }

    return bytes;
}

uint8_t * picoquic_format_stream_data_blocked_frame(uint8_t* bytes,
    uint8_t* bytes_max, int* more_data, int* is_pure_ack, picoquic_stream_head_t* stream)
{
    uint8_t* bytes0 = bytes;

    if ((bytes=picoquic_frames_uint8_encode(bytes, bytes_max, picoquic_frame_type_stream_data_blocked)) != NULL &&
        (bytes = picoquic_frames_varint_encode(bytes, bytes_max, stream->stream_id)) != NULL &&
        (bytes = picoquic_frames_varint_encode(bytes, bytes_max, stream->maxdata_remote)) != NULL)
    {
        *is_pure_ack = 0;
        stream->stream_data_blocked_sent = 1;
    }
    else {
        *more_data = 1;
        bytes = bytes0;
    }

    return bytes;
}

uint8_t * picoquic_format_stream_blocked_frame(picoquic_cnx_t* cnx, uint8_t* bytes,
    uint8_t* bytes_max, int* more_data, int* is_pure_ack, picoquic_stream_head_t* stream)
{
    uint8_t* bytes0 = bytes;
    uint8_t f_type = 0;
    uint64_t stream_limit = 0;
    int should_not_send = 0;

    if (IS_BIDIR_STREAM_ID(stream->stream_id)) {
        f_type = picoquic_frame_type_streams_blocked_bidir;
        stream_limit = STREAM_RANK_FROM_ID(cnx->max_stream_id_bidir_remote);
        should_not_send = cnx->stream_blocked_bidir_sent;
    }
    else {
        f_type = picoquic_frame_type_streams_blocked_unidir;
        stream_limit = STREAM_RANK_FROM_ID(cnx->max_stream_id_unidir_remote);
        should_not_send = cnx->stream_blocked_unidir_sent;
    }
    if (!should_not_send) {
        if ((bytes = picoquic_frames_uint8_encode(bytes, bytes_max, f_type)) != NULL &&
            (bytes = picoquic_frames_varint_encode(bytes, bytes_max, stream_limit)) != NULL) {
            *is_pure_ack = 0;
            if (IS_BIDIR_STREAM_ID(stream->stream_id)) {
                cnx->stream_blocked_bidir_sent = 1;
            }
            else {
                cnx->stream_blocked_unidir_sent = 1;
            }
        }
        else {
            *more_data = 1;
            bytes = bytes0;
        }
    }

    return bytes;
}

uint8_t * picoquic_format_one_blocked_frame(picoquic_cnx_t* cnx, uint8_t* bytes,
    uint8_t* bytes_max, int* more_data, int* is_pure_ack, picoquic_stream_head_t* stream)
{
    if (stream->is_active ||
        (stream->send_queue != NULL && stream->send_queue->length > stream->send_queue->offset)) {
        /* The stream has some data to send */
        /* if the stream is not active yet, verify that it fits under
            * the max stream id limit, which depends of the type of stream */
        if (IS_CLIENT_STREAM_ID(stream->stream_id) == cnx->client_mode &&
            stream->stream_id > ((IS_BIDIR_STREAM_ID(stream->stream_id)) ? cnx->max_stream_id_bidir_remote : cnx->max_stream_id_unidir_remote)) {
            if (!(IS_BIDIR_STREAM_ID(stream->stream_id) ? cnx->stream_blocked_bidir_sent : cnx->stream_blocked_unidir_sent))
            {
                /* Prepare a stream blocked frame */
                bytes = picoquic_format_stream_blocked_frame(cnx, bytes, bytes_max, more_data, is_pure_ack, stream);
            }
        }
        else {
            if (cnx->maxdata_remote <= cnx->data_sent && !cnx->sent_blocked_frame) {
                /* Prepare a blocked frame */
                bytes = picoquic_format_data_blocked_frame(cnx, bytes, bytes_max, more_data, is_pure_ack);
            }

            if (stream->sent_offset >= stream->maxdata_remote && !stream->stream_data_blocked_sent) {
                /* Prepare a stream data blocked frame */
                bytes = picoquic_format_stream_data_blocked_frame(bytes, bytes_max, more_data, is_pure_ack, stream);
            }
        }
    }

    return bytes;
}

uint8_t * picoquic_format_blocked_frames(picoquic_cnx_t* cnx, uint8_t* bytes, uint8_t * bytes_max, int * more_data, int * is_pure_ack)
{
    picoquic_stream_head_t* stream = picoquic_first_stream(cnx);
    picoquic_stream_head_t* hi_pri_stream = NULL;

    /* Check whether there is a high priority stream declared */
    if (cnx->high_priority_stream_id != UINT64_MAX) {
        hi_pri_stream = picoquic_find_stream(cnx, cnx->high_priority_stream_id);
    }

    /* Look for blocked streams, as long as there is message space available */
    while (stream != NULL) {
        if (hi_pri_stream == NULL || stream == hi_pri_stream) {
            bytes = picoquic_format_one_blocked_frame(cnx, bytes, bytes_max, more_data, is_pure_ack, stream);
            if (*more_data) {
                break;
            }
        }

        stream = picoquic_next_stream(stream);
    }

    return bytes;
}

/* handling of stream frames
 */

static size_t picoquic_encode_length_of_stream_frame(
    uint8_t* bytes, size_t byte_index, size_t byte_space, size_t length, size_t *start_index)
{
    if (length < byte_space) {
        if (length == byte_space - 1) {
            /* Special case: there are N bytes available, the application wants to write N-1 bytes.
             * We can encode N bytes because then we don't need a length field, just a flag in the
             * first byte. But if we had to encode "length=N-1", that would typically require 2
             * bytes, for a total of (2 + N-1)=N+1 bytes, larger than the packet size. We also
             * don't want to avoid the length field, because the encoding would be shorter than
             * the packet size, and other parts of the code might add a byte after that, e.g. padding,
             * which the receiver would mistake as data because of the "implicit length" encoding.
             * So we work against that issue by inserting a single padding byte in front of the
             * stream header.*/
            memmove(bytes + 1, bytes, byte_index);
            bytes[0] = picoquic_frame_type_padding;
            *start_index = 1;
            byte_index++;
        }
        else {
            /* Short frame, length field is required */
            /* We checked above that there are enough bytes to encode length */
            byte_index += picoquic_varint_encode(bytes + byte_index, byte_space, (uint64_t)length);
            bytes[0] |= 2; /* Indicates presence of length */
        }
    }

    return byte_index;
}

uint8_t* picoquic_provide_stream_data_buffer(void* context, size_t length, int is_fin, int is_still_active)
{
    picoquic_stream_data_buffer_argument_t * data_ctx = (picoquic_stream_data_buffer_argument_t*)context;
    uint8_t* buffer = NULL;
    size_t start_index = 0;

    if (length <= data_ctx->allowed_space) {
        data_ctx->length = length;

        if (is_fin) {
            data_ctx->is_fin = 1;
            data_ctx->bytes[0] |= 1;
        }

        data_ctx->is_still_active = is_still_active;

        data_ctx->byte_index = picoquic_encode_length_of_stream_frame(data_ctx->bytes,
            data_ctx->byte_index, data_ctx->byte_space, length, &start_index);

        buffer = data_ctx->bytes + data_ctx->byte_index;
        data_ctx->app_buffer = buffer;
    }

    return buffer;
}

uint8_t* picoquic_format_stream_frame_header(uint8_t* bytes, uint8_t* bytes_max, uint64_t stream_id, uint64_t offset)
{
    uint8_t* bytes0 = bytes;
    if ((bytes = picoquic_frames_uint8_encode(bytes, bytes_max, picoquic_frame_type_stream_range_min)) != NULL &&
        (bytes = picoquic_frames_varint_encode(bytes, bytes_max, stream_id)) != NULL) {
        if (offset > 0) {
            *bytes0 |= 4; /* Indicates presence of offset */
            bytes = picoquic_frames_varint_encode(bytes, bytes_max, offset);
        }
    }

    return bytes;
}

uint8_t * picoquic_format_stream_frame(picoquic_cnx_t* cnx, picoquic_stream_head_t* stream,
    uint8_t* bytes, uint8_t* bytes_max, int * more_data, int * is_pure_ack, int* is_still_active, int * ret)
{
    int may_close = 0;
    *ret = 0;

    /* Check parity */
    if (IS_CLIENT_STREAM_ID(stream->stream_id) == cnx->client_mode) {
        if (stream->stream_id > ((IS_BIDIR_STREAM_ID(stream->stream_id)) ? cnx->max_stream_id_bidir_remote : cnx->max_stream_id_unidir_remote)) {
            /* Attempting to send data on a forbidden stream is a protocol error */
            return NULL;
        }
    }

    if (stream->reset_sent) {
        /* No data will be sent after a reset */
        return bytes;
    }
    else if (stream->reset_requested && !stream->reset_sent) {
        return picoquic_format_stream_reset_frame(cnx, stream, bytes, bytes_max, more_data, is_pure_ack);
    }

    if (stream->stop_sending_requested && !stream->stop_sending_sent) {
        return picoquic_format_stop_sending_frame(stream, bytes, bytes_max, more_data, is_pure_ack);
    }

    if (!stream->is_active &&
        (stream->send_queue == NULL || stream->send_queue->length <= stream->send_queue->offset) &&
        (!stream->fin_requested || stream->fin_sent)) {
        /* Nothing to send */
    }
    else {
        uint8_t* bytes0 = bytes;
        size_t byte_index = 0;
        size_t length = 0;

        if ((bytes = picoquic_format_stream_frame_header(bytes, bytes_max, stream->stream_id, stream->sent_offset)) == NULL) {
            bytes = bytes0;
            *more_data = 1;
        } else {
            /* Compute the length */
            size_t byte_space = bytes_max - bytes;
            size_t allowed_space = byte_space;

            /* Enforce maxdata per stream on all streams, including stream 0
             * This may result in very short encoding, but we still send whatever is
             * allowed by flow control. Doing otherwise may cause a loop if the
             * "find_ready_stream" function did not completely replicate the
             * flow control test */
            if (allowed_space > (stream->maxdata_remote - stream->sent_offset)) {
                allowed_space = (size_t)(stream->maxdata_remote - stream->sent_offset);
            }

            if (allowed_space > (cnx->maxdata_remote - cnx->data_sent)) {
                allowed_space = (size_t)(cnx->maxdata_remote - cnx->data_sent);
            }

            if (stream->is_active && stream->send_queue == NULL && !stream->fin_requested) {
                /* The application requested active polling for this stream */
                picoquic_stream_data_buffer_argument_t stream_data_context;

                stream_data_context.bytes = bytes0;
                stream_data_context.byte_index = bytes - bytes0;
                stream_data_context.allowed_space = allowed_space;
                stream_data_context.byte_space = bytes_max - bytes;
                stream_data_context.length = 0;
                stream_data_context.is_fin = 0;
                stream_data_context.is_still_active = 0;
                stream_data_context.app_buffer = NULL;

                if ((cnx->callback_fn)(cnx, stream->stream_id, (uint8_t*)&stream_data_context, allowed_space, picoquic_callback_prepare_to_send, cnx->callback_ctx, stream->app_stream_ctx) != 0) {
                    /* something went wrong */
                    picoquic_log_app_message(cnx, "Prepare to send returns error 0x%x", PICOQUIC_TRANSPORT_INTERNAL_ERROR);
                    *ret = picoquic_connection_error_ex(cnx, PICOQUIC_TRANSPORT_INTERNAL_ERROR, 0,
                        "Prepare to send callback");
                    bytes = bytes0; /* CHECK: SHOULD THIS BE NULL ? */
                }
                else if (stream_data_context.length == 0 && stream_data_context.is_fin == 0) {
                    /* The application did not send any data */
                    bytes = bytes0;
                    stream->is_active = stream_data_context.is_still_active;
                }
                else
                {
                    bytes = bytes0 + stream_data_context.byte_index + stream_data_context.length;
                    stream->sent_offset += stream_data_context.length;
                    stream->last_time_data_sent = picoquic_get_quic_time(cnx->quic);
                    cnx->data_sent += stream_data_context.length;

                    if (stream_data_context.length > 0) {
                        if (stream_data_context.app_buffer == NULL ||
                            stream_data_context.app_buffer < bytes0 ||
                            stream_data_context.app_buffer >= bytes_max) {
                            long long delta_buf = (long long)(stream_data_context.app_buffer - bytes);
                            picoquic_log_app_message(cnx, "Stream data buffer corruption, delta = %lld\n", delta_buf);
                            *ret = picoquic_connection_error_ex(cnx, PICOQUIC_TRANSPORT_INTERNAL_ERROR, 0,
                                "Stream data buffer corruption");
                        }
                    }

                    if (stream_data_context.is_fin) {
                        stream->is_active = 0;
                        stream->fin_requested = 1;
                        stream->fin_sent = 1;

                        picoquic_remove_output_stream(cnx, stream);

                        picoquic_update_max_stream_ID_local(cnx, stream);
                        may_close = 1;

                        if (is_still_active != NULL) {
                            *is_still_active = 0;
                        }
                    }
                    else {
                        stream->is_active = stream_data_context.is_still_active;
                        if (is_still_active != NULL) {
                            *is_still_active = stream_data_context.is_still_active;
                        }
                    }
                }
            }
            else {
                /* The application queued data for this stream */
                size_t start_index = 0;

                byte_index = bytes - bytes0;

                if (stream->send_queue == NULL) {
                    length = 0;
                }
                else {
                    length = (size_t)(stream->send_queue->length - stream->send_queue->offset);
                }

                if (length >= allowed_space) {
                    length = allowed_space;
                }

                byte_index = picoquic_encode_length_of_stream_frame(bytes0, byte_index, byte_space, length, &start_index);

                if (length > 0 && stream->send_queue != NULL && stream->send_queue->bytes != NULL) {
                    memcpy(&bytes0[byte_index], stream->send_queue->bytes + stream->send_queue->offset, length);
                    byte_index += length;

                    stream->send_queue->offset += length;
                    if (stream->send_queue->offset >= stream->send_queue->length) {
                        picoquic_stream_queue_node_t* next = stream->send_queue->next_stream_data;
                        free(stream->send_queue->bytes);
                        free(stream->send_queue);
                        stream->send_queue = next;
                    }

                    stream->sent_offset += length;
                    stream->last_time_data_sent = picoquic_get_quic_time(cnx->quic);
                    cnx->data_sent += length;
                }

                bytes = bytes0 + byte_index;

                if (stream->send_queue == NULL) {
                    if (stream->fin_requested) {
                        /* Set the fin bit -- target the start_index octet, to match behavior of length encoding */
                        stream->fin_sent = 1;
                        bytes0[start_index] |= 1;

                        picoquic_update_max_stream_ID_local(cnx, stream);
                        may_close = 1;
                    }
                }
                else if (length == 0) {
                    /* No point in sending a silly packet */
                    bytes = bytes0;
                    *more_data = 1;
                }
            }
        }

        if (*ret == 0) {
            *is_pure_ack &= (bytes == bytes0);

            if (!may_close || !picoquic_delete_stream_if_closed(cnx, stream)) {
                /* mark the stream as unblocked since we sent something */
                stream->stream_data_blocked_sent = 0;
                cnx->sent_blocked_frame = 0;
            }
        }
    }

    return bytes;
}

/* Format all available stream frames that fit in the packet.
 * Update more_data if more stream data is available
 * Update is_pure_ack if formated frames require ack
 * Set stream_tried_and_failed if there was nothing to send, indicating the app limited condition.
 */
uint8_t* picoquic_format_available_stream_frames(picoquic_cnx_t* cnx, picoquic_path_t * path_x, uint8_t* bytes_next, uint8_t* bytes_max,
    uint64_t current_priority, int* more_data,
    int* is_pure_ack, int* stream_tried_and_failed, int* ret)
{
    uint8_t* bytes_previous = bytes_next;
    picoquic_stream_head_t* stream = picoquic_find_ready_stream_path(cnx,
        (cnx->is_multipath_enabled)?path_x: NULL);
    int more_stream_data = 0;

    while (*ret == 0 && stream != NULL && stream->stream_priority <= current_priority && bytes_next < bytes_max) {
        int is_still_active = 0;
        bytes_next = picoquic_format_stream_frame(cnx, stream, bytes_next, bytes_max, &more_stream_data, is_pure_ack, &is_still_active, ret);

        if (*ret == 0) {
            stream = picoquic_find_ready_stream_path(cnx,
                (cnx->is_multipath_enabled)?path_x: NULL);
            if (stream != NULL && bytes_next + 17 >= bytes_max) {
                more_stream_data = 1;
                break;
            }
        }
        else {
            break;
        }
    }

    *stream_tried_and_failed = (!more_stream_data && bytes_next == bytes_previous);

    if (!more_stream_data && current_priority != UINT64_MAX) {
        more_stream_data |= (picoquic_find_ready_stream_path(cnx, NULL) != NULL);
    }

    *more_data |= more_stream_data;

    return bytes_next;
}

/* Organize the queue of packets containing stream data as a splay.
* TODO: replace cnx->data_repeat_last and cnx->data_repeat_first by
* root of splay.
* Replace packet->data_repeat_next and packet->data_repeat_previous
* by leaf of splay.
 */

 /* When packets containing stream data are deemed lost, they are
 * chained in the "steam data queue". The queue is managed as
 * a splay, ordered by stream priority, stream id and offset.
 */
static picosplay_node_t*picoquic_queue_data_repeat_node_create(void* value)
{
    return &((picoquic_packet_t*)value)->queue_data_repeat_node;
}

void* picoquic_queue_data_repeat_node_value(picosplay_node_t* node)
{
    return (void*)((char*)node - offsetof(struct st_picoquic_packet_t, queue_data_repeat_node));
}


int64_t picoquic_queue_data_repeat_compare(void* l, void* r)
{
    picoquic_packet_t* lp = (picoquic_packet_t*)picoquic_queue_data_repeat_node_value(l);
    picoquic_packet_t* rp = (picoquic_packet_t*)picoquic_queue_data_repeat_node_value(r);
    int64_t ret = 0;
    /* TODO: comparison function is wrong, because the "data_repeat_frame" value
     * varies over time. Also, the result may not be unique.
     */

    /* Lower means more urgent, goes in front */
    if (lp->data_repeat_priority > rp->data_repeat_priority) {
        ret = 1;
    }
    else if (lp->data_repeat_priority < rp->data_repeat_priority) {
        ret = -1;
    }
    else {
        ret = lp->data_repeat_stream_id - rp->data_repeat_stream_id;
        if (ret == 0) {
            ret = lp->data_repeat_stream_offset - rp->data_repeat_stream_offset;
            if (ret == 0) {
                /* largest length goes in front */
                ret = rp->data_repeat_stream_data_length - lp->data_repeat_stream_data_length;
            }
        }
    }

    return ret;
}

void picoquic_queue_data_repeat_delete(void* tree, picosplay_node_t* node)
{
    /* Packets can be queued simultaneously for data repeat and 
    * for detection of spurious losses, so should only be recycled
    * when removed from both queues */
    picoquic_packet_t* packet = (picoquic_packet_t*)picoquic_queue_data_repeat_node_value(node);
    picoquic_cnx_t * cnx = (picoquic_cnx_t *)((void *)((char*)tree - offsetof(struct st_picoquic_cnx_t, queue_data_repeat_tree)));

    packet->is_queued_for_data_repeat = 0;
    if (!packet->is_queued_for_spurious_detection) {
        picoquic_recycle_packet(cnx->quic, packet);
    }
}

void picoquic_queue_data_repeat_init(picoquic_cnx_t* cnx) {
    picosplay_init_tree(&cnx->queue_data_repeat_tree, picoquic_queue_data_repeat_compare,
        picoquic_queue_data_repeat_node_create, picoquic_queue_data_repeat_delete, picoquic_queue_data_repeat_node_value);
} 

/* Handling of queue of packets containing data frames that 
 * should be resent, unless somehow acknowledged before that.
 */

void picoquic_dequeue_data_repeat_packet(
    picoquic_cnx_t* cnx, picoquic_packet_t* packet)
{
    picosplay_delete_hint(&cnx->queue_data_repeat_tree, &packet->queue_data_repeat_node);
}

int picoquic_queue_data_repeat_adjust(picoquic_cnx_t* cnx, picoquic_packet_t* packet)
{
    int ret = 0;
    while (packet->data_repeat_frame < packet->length) {
        uint8_t* data_byte = packet->bytes + packet->data_repeat_frame;
        if (*data_byte >= picoquic_frame_type_stream_range_min && *data_byte <= picoquic_frame_type_stream_range_max) {
            /* next frame is a stream data frame. Make sure that the pointers point to it,
            * and adjust the packet priority */
            size_t consumed;
            int fin;

            packet->data_repeat_priority = 0;
            packet->data_repeat_stream_id = 0;
            packet->data_repeat_stream_offset = 0;
            packet->data_repeat_stream_data_length = 0;

            if (picoquic_parse_stream_header(data_byte, packet->length - packet->data_repeat_frame,
                &packet->data_repeat_stream_id, &packet->data_repeat_stream_offset, 
                &packet->data_repeat_stream_data_length, &fin, &consumed) == 0) {
                /* Find the stream and its priority */
                picoquic_stream_head_t* stream = picoquic_find_stream(cnx, packet->data_repeat_stream_id);
                if (stream == NULL) {
                    packet->data_repeat_priority = 0;
                }
                else {
                    packet->data_repeat_priority = stream->stream_priority;
                }
            }
            else {
                /* Malformed packet, internal error */
                ret = -1;
            }
            break;
        }
        else {
            int forget_about_ack = 0;
            size_t consumed = 0;
            if (picoquic_skip_frame(data_byte, packet->length - packet->data_repeat_frame, &consumed, &forget_about_ack) != 0) {
                /* Malformed frame, internal error! */
                ret = -1;
                break;
            }
            else {
                packet->data_repeat_frame += consumed;
                packet->data_repeat_index = packet->data_repeat_frame;
            }
        }
    }
    return ret;
}

void picoquic_queue_data_repeat_packet(
    picoquic_cnx_t* cnx, picoquic_packet_t* packet)
{
    if (!packet->is_queued_for_data_repeat) {
        /* The stream frame, stream ID, priority are reset in the packet
         * header by the call to picoquic_queue_data_repeat_adjust */
        packet->data_repeat_frame = packet->offset;
        packet->data_repeat_index = packet->offset;
        if (picoquic_queue_data_repeat_adjust(cnx, packet) == 0 &&
            packet->data_repeat_frame < packet->length) {
            picosplay_insert(&cnx->queue_data_repeat_tree, packet);
            packet->is_queued_for_data_repeat = 1;
        }
    }
}

picoquic_packet_t* picoquic_first_data_repeat_packet(picoquic_cnx_t* cnx)
{
    picosplay_node_t * first_node = picosplay_first(&cnx->queue_data_repeat_tree);
    picoquic_packet_t* first_packet = (first_node == NULL) ? NULL : picoquic_queue_data_repeat_node_value(first_node);
    return first_packet;
}

/* Copy stream frame from packet to specified buffer, and update the
 * packet retransmission pointers
 */
uint8_t* picoquic_copy_stream_frame_for_retransmit(
    picoquic_cnx_t * cnx, picoquic_packet_t* packet,
    uint8_t* bytes_next, uint8_t* bytes_max)
{
    uint8_t* frame = packet->bytes + packet->data_repeat_frame;
    size_t frame_length_max = packet->length - packet->data_repeat_frame;
    uint64_t stream_id;
    uint64_t offset;
    size_t data_length;
    size_t consumed;
    size_t bytes_not_sent = 0;
    int fin;

    if (picoquic_parse_stream_header(frame, frame_length_max, &stream_id, &offset, &data_length, &fin, &consumed) != 0) {
        /* Malformed stream frame. Error. */
        bytes_next = NULL;
    }
    else {
        uint8_t* bytes_first = bytes_next;
        /* Need to find out how much is really available, based on the index in the packet */
        size_t data_available = data_length;
        uint8_t* frame_bytes = frame + consumed;
        int is_needed = 1;
        if (packet->data_repeat_index > packet->data_repeat_frame + consumed) {
            size_t already_sent = packet->data_repeat_index - packet->data_repeat_frame - consumed;
            if (already_sent <= data_length) {
                offset += already_sent;
                frame_bytes += already_sent;
                data_available -= already_sent;
            }
            else {
                /* This is really an internal error! */
                offset += data_length;
                frame_bytes += data_length;
                data_available = 0;
            }
        }
        /* Check that these bytes are needed.
         * The code only deletes a stream context if all the stream bytes have been acknowledged,
         * including the FIN flag which is counted as a final octet after the max offset.
         * If the stream is deleted or reset, there is no need to send again any stream data frame for that stream.
         * If all the octets in the frame are acknowledged, including the FIN bit if present, there is
         * also no need to send the frame again.
         */
        if (cnx != NULL) {
            picoquic_stream_head_t* stream = picoquic_find_stream(cnx, stream_id);
            if (stream == NULL || stream->reset_sent || 
                picoquic_check_sack_list(&stream->sack_list, offset, offset + data_available - ((fin) ? 0 : 1))) {
                /* That frame is not needed anymore */
                is_needed = 0;
            }
        }
        if (is_needed) {
            /* Need to check how much can be encoded in the packet:
             * Header (with or without FIN), stream_id, offset, length.
             */
            if ((bytes_next = picoquic_format_stream_frame_header(bytes_next, bytes_max, stream_id, offset)) == NULL ||
                bytes_next == bytes_max) {
                /* Cannot encode anything! -- need to wait for another opportunity */
                bytes_not_sent = data_available;
                bytes_next = bytes_first;
            }
            else {
                uint8_t* before_length = bytes_next;
                if ((bytes_next = picoquic_frames_varint_encode(bytes_next, bytes_max, data_available)) != NULL &&
                    bytes_next + data_available <= bytes_max) {
                    /* Can encode everything in a natural way */
                    *bytes_first |= 2; /* length is present */
                    *bytes_first |= fin; /* fin OK */
                    memcpy(bytes_next, frame_bytes, data_available);
                    bytes_next += data_available;
                }
                else if (before_length + data_available <= bytes_max) {
                    /* everything fits if we remove the length, but we may need to insert initial padding */
                    size_t space_available = bytes_max - before_length;
                    size_t pad_required = space_available - data_available;
                    bytes_next = before_length;
                    *bytes_first |= fin; /* fin OK */
                    if (pad_required > 0) {
                        memmove(bytes_first + pad_required, bytes_first, before_length - bytes_first);
                        for (size_t i = 0; i < pad_required; i++) {
                            bytes_first[i] = 0;
                        }
                        bytes_next += pad_required;
                    }
                    memcpy(bytes_next, frame_bytes, data_available);
                    bytes_next += data_available;
                }
                else {
                    /* buffer is too short -- do not send the FIN bit, do not set the length, just copy bytes */
                    size_t available = bytes_max - before_length;
                    bytes_next = before_length;
                    memcpy(bytes_next, frame_bytes, available);
                    bytes_next += available;
                    bytes_not_sent = data_available - available;
                }
            }
        }

        if (bytes_not_sent == 0) {
            /* Progress frame index to next byte after data frame */
            packet->data_repeat_index = packet->data_repeat_frame + consumed + data_length;
            packet->data_repeat_frame = packet->data_repeat_index;
        }
        else if (bytes_not_sent < data_length) {
            /* Progress index to next byte not sent */
            packet->data_repeat_index = packet->data_repeat_frame + consumed + data_length - bytes_not_sent;
        }
    }

    return bytes_next;
}

/* Copying a frame will:
* 1- Copy the bytes from the stream frame.
* 2- If this does not exhaust the frame, reset the "index", return.
* 3- If this does exhaust the frame:
*    - Remove the packet from the splay, because the order will change
*    - Try to adjust the packet.
*    - If there is a second stream frame, re-insert the packet,
*      if not, recycle it, exit the per packet logic.
* 
* The function picoquic_copy_stream_frames_for_retransmit will
* make repeated calls to picoquic_copy_single_stream_frame_for_retransmit,
* until the packet is full or all frames at the specified priority
* level have been copied.
*/
uint8_t* picoquic_copy_single_stream_frame_for_retransmit(picoquic_cnx_t* cnx, picoquic_packet_t* packet,
    uint8_t* bytes_next, uint8_t* bytes_max, uint64_t current_priority, int* more_data, int * packet_dequeued, int* is_pure_ack)
{
    /* Assume that the "data_repeat_frame" and "data_repeat_index are
    * properly initialized when the packet is placed in the queue */
    size_t last_frame = packet->data_repeat_frame;
    if (packet->data_repeat_frame < packet->length) {
        /* Copy the current stream frame. */
        uint8_t* data_byte = packet->bytes + packet->data_repeat_frame;
        if (*data_byte >= picoquic_frame_type_stream_range_min && *data_byte <= picoquic_frame_type_stream_range_max) {
            /* next frame is a stream data frame. Try to add its content */
            uint8_t* bytes_first = bytes_next;
            bytes_next = picoquic_copy_stream_frame_for_retransmit(cnx, packet, bytes_next, bytes_max);
            if (bytes_next != NULL && bytes_next > bytes_first) {
                /* added something */
                *is_pure_ack &= 0;
            }
        }
    }
    /* Adjust to the next stream data boundary */
    if (packet->data_repeat_frame < packet->length &&
        picoquic_queue_data_repeat_adjust(cnx, packet) != 0) {
        /* signal an error */
        bytes_next = NULL;
    }
    /* Check whether the packet is completely processed, and can be dequeued */
    if (packet->data_repeat_frame >= packet->length) {
        /* Nothing left in this pasket. It can be safely dequeued */
        picoquic_dequeue_data_repeat_packet(cnx, packet);
        *packet_dequeued = 1;
    }
    else if (packet->data_repeat_frame > last_frame) {
        /* There is another stream frame after this one.  Dequeue with
        * caution, then requeue */
        int was_queued = packet->is_queued_for_spurious_detection;
        packet->is_queued_for_spurious_detection = 1;
        picosplay_delete_hint(&cnx->queue_data_repeat_tree, &packet->queue_data_repeat_node);
        packet->is_queued_for_spurious_detection = was_queued;
        (void)picosplay_insert(&cnx->queue_data_repeat_tree, packet);
        packet->is_queued_for_data_repeat = 1;
        *more_data |= 1;
    }
    else {
        *more_data |= 1;
    }

    return (bytes_next);
}

uint8_t* picoquic_copy_stream_frames_for_retransmit(picoquic_cnx_t* cnx,
    uint8_t* bytes_next, uint8_t* bytes_max, uint64_t current_priority, int* more_data, int* is_pure_ack)
{
    int more_retransmit = 0;
    int packet_dequeued = 0;
    uint8_t* bytes_first = bytes_next;
    picoquic_packet_t* packet = NULL;
    do {
        packet_dequeued = 0;
        packet = picoquic_first_data_repeat_packet(cnx);
        if (packet == NULL) {
            break;
        } else if (packet->data_repeat_priority > current_priority) {
            more_retransmit = 1;
            break;
        }
        else {
            more_retransmit = 0;
            bytes_next = picoquic_copy_single_stream_frame_for_retransmit(cnx, packet, 
                bytes_next, bytes_max, current_priority, &more_retransmit, &packet_dequeued, is_pure_ack);
        }
    } while (bytes_next != NULL && packet_dequeued /* bytes_first < bytes_next */ && bytes_next < bytes_max);

    /* The call to copy frame can fail if the data in memory is somehow corrupted,
    * which mainly happens if we are engaged in fuzzing. In that case, we 
    * need to generate an internal error, but also let the pointer to
    * a reasonable value */
    if (bytes_next == NULL) {
        (void)picoquic_connection_error_ex(cnx, PICOQUIC_TRANSPORT_INTERNAL_ERROR, 0, "data frame was fuzzed, cannot be resent");
        bytes_next = bytes_first;
    }

    if (packet_dequeued) {
        more_retransmit = (picoquic_first_data_repeat_packet(cnx) != NULL);
    }

    *more_data |= more_retransmit;

    return bytes_next;
}


/*
 * Crypto HS frames
 */

int picoquic_is_tls_stream_ready(picoquic_cnx_t* cnx)
{
    int ret = 0;

    for (int epoch = 0; epoch < 4; epoch++) {
        picoquic_stream_head_t* stream = &cnx->tls_stream[epoch];

        if (stream->send_queue != NULL &&
            stream->send_queue->length > stream->send_queue->offset &&
            cnx->crypto_context[epoch].aead_encrypt != NULL) {
            ret = 1;
            break;
        }
    }

    return ret;
}

const uint8_t* picoquic_parse_crypto_hs_frame(const uint8_t* bytes,
    const uint8_t* bytes_max, uint64_t * offset, uint64_t * data_length,
    const uint8_t** data_bytes)
{
    if ((bytes = picoquic_frames_varint_decode(bytes + 1, bytes_max, offset)) != NULL &&
        (bytes = picoquic_frames_varint_decode(bytes, bytes_max, data_length)) != NULL)
    {
        *data_bytes = bytes;
        bytes = picoquic_frames_fixed_skip(bytes, bytes_max, *data_length);

    }
    return bytes;
}


const uint8_t* picoquic_decode_crypto_hs_frame(picoquic_cnx_t* cnx, const uint8_t* bytes,
    const uint8_t* bytes_max,
    picoquic_stream_data_node_t* received_data,
    int epoch)
{
    uint64_t offset;
    uint64_t data_length;
    const uint8_t* data_bytes;

    if ((bytes = picoquic_parse_crypto_hs_frame(bytes, bytes_max, &offset, &data_length, &data_bytes)) == NULL) {
        picoquic_connection_error(cnx, PICOQUIC_TRANSPORT_FRAME_FORMAT_ERROR, picoquic_frame_type_crypto_hs);
    } else {
        picoquic_stream_head_t* stream = &cnx->tls_stream[epoch];

        if (stream->consumed_offset < offset &&
            stream->consumed_offset + PICOQUIC_MAX_CRYPTO_BUFFER_GAP < offset + data_length) {
            picoquic_connection_error(cnx, PICOQUIC_TRANSPORT_CRYPTO_BUFFER_EXCEEDED, picoquic_frame_type_crypto_hs);
            bytes = NULL;
        }
        else {
            int new_data_available;
            int ret = picoquic_queue_network_input(cnx->quic, &stream->stream_data_tree, stream->consumed_offset,
                offset, data_bytes, (size_t)data_length, picoquic_is_last_stream_frame(bytes + data_length, bytes_max),
                received_data, &new_data_available);

            if (ret != 0) {
                picoquic_connection_error(cnx, (int64_t)ret, picoquic_frame_type_crypto_hs);
                bytes = NULL;
            }
        }
    }

    return bytes;
}

static picoquic_stream_head_t* picoquic_crypto_stream_from_ptype(picoquic_cnx_t * cnx, picoquic_packet_type_enum p_type)
{
    picoquic_stream_head_t* stream = NULL;

    switch (p_type) {
    case picoquic_packet_initial:
        stream = &cnx->tls_stream[picoquic_epoch_initial];
        break;
    case picoquic_packet_0rtt_protected:
        stream = &cnx->tls_stream[picoquic_epoch_0rtt];
        break;
    case picoquic_packet_handshake:
        stream = &cnx->tls_stream[picoquic_epoch_handshake];
        break;
    case picoquic_packet_1rtt_protected:
        stream = &cnx->tls_stream[picoquic_epoch_1rtt];
        break;
    default:
        break;
    }

    return stream;
}

int picoquic_process_ack_of_crypto_frame(picoquic_cnx_t* cnx, const uint8_t* bytes,
    size_t bytes_size, picoquic_packet_type_enum p_type, size_t* consumed)
{
    int ret = 0;
    uint64_t offset = 0;
    uint64_t data_length = 0;
    const uint8_t* data_bytes = 0;
    const uint8_t* byte_zero = bytes;

    if ((bytes = picoquic_parse_crypto_hs_frame(bytes, bytes + bytes_size, &offset, &data_length, &data_bytes)) == NULL) {
        *consumed = bytes_size;
        ret = -1;
    }
    else {
        picoquic_stream_head_t* stream = picoquic_crypto_stream_from_ptype(cnx, p_type);
        *consumed = (bytes - byte_zero);

        if (stream != NULL) {
            (void)picoquic_update_sack_list(&stream->sack_list,
                offset, offset + data_length - 1, 0);
        }
    }

    return ret;
}

int picoquic_check_crypto_frame_needs_repeat(picoquic_cnx_t* cnx, const uint8_t* bytes,
    size_t bytes_size, picoquic_packet_type_enum p_type, int* no_need_to_repeat)
{
    int ret = 0;
    uint64_t offset = 0;
    uint64_t data_length = 0;
    const uint8_t* data_bytes = 0;

    if ((bytes = picoquic_parse_crypto_hs_frame(bytes, bytes + bytes_size, &offset, &data_length, &data_bytes)) == NULL) {
        *no_need_to_repeat = 1;
        ret = -1;
    }
    else {
        picoquic_stream_head_t* stream = picoquic_crypto_stream_from_ptype(cnx, p_type);

        if (stream == NULL) {
            /* Stream was deleted, probably already closed */
            *no_need_to_repeat = 1;
        }
        else {
            /* Check whether the ack was already received */
            *no_need_to_repeat = picoquic_check_sack_list(&stream->sack_list, offset, offset + data_length - 1);
        }
    }

    return ret;
}

uint8_t* picoquic_format_crypto_hs_frame(picoquic_stream_head_t* stream, uint8_t* bytes, uint8_t* bytes_max, int* more_data, int* is_pure_ack)
{
    uint8_t* bytes0 = bytes;

    if (stream->send_queue != NULL && stream->send_queue->length > stream->send_queue->offset) {
        /* Check that there is enough room for at least 2 content bytes */
        if ((bytes = picoquic_frames_uint8_encode(bytes, bytes_max, picoquic_frame_type_crypto_hs)) != NULL &&
            (bytes = picoquic_frames_varint_encode(bytes, bytes_max, stream->sent_offset)) != NULL) {
            /* As there is enough room, estimate the actual length, then encode the packet */
            size_t length = stream->send_queue->length - (size_t)stream->send_queue->offset;
            uint8_t* bytes_l;

            if (bytes + length > bytes_max) {
                length = bytes_max - bytes;
            }

            if ((bytes_l = picoquic_frames_varint_encode(bytes, bytes_max, length)) == NULL) {
                /* *more_data = 1; */
                bytes = bytes0;
            }
            else {
                if (bytes_l + length > bytes_max) {
                    length = bytes_max - bytes_l;
                    bytes = picoquic_frames_varint_encode(bytes, bytes_max, length);
                }
                else {
                    bytes = bytes_l;
                }
                if (bytes != NULL && length > 0) {
                    memcpy(bytes, stream->send_queue->bytes + stream->send_queue->offset, length);
                    bytes += length;

                    stream->send_queue->offset += length;
                    if (stream->send_queue->offset >= stream->send_queue->length) {
                        picoquic_stream_queue_node_t* next = stream->send_queue->next_stream_data;
                        free(stream->send_queue->bytes);
                        free(stream->send_queue);
                        stream->send_queue = next;
                    }

                    stream->sent_offset += length;
                    *is_pure_ack = 0;
                }
            }
        }
        else {
            /* *more_data = 1; */
            bytes = bytes0;
        }
    }

    return bytes;
}

/*
 * ACK Frames
 */

int picoquic_parse_ack_header(uint8_t const* bytes, size_t bytes_max,
    uint64_t* num_block, uint64_t* path_id,
    uint64_t* largest, uint64_t* ack_delay, size_t* consumed,
    uint8_t ack_delay_exponent)
{
    int ret = 0;
    size_t byte_index = picoquic_decode_varint_length(bytes[0]);
    size_t l_largest = 0;
    size_t l_delay = 0;
    size_t l_blocks = 0;
    size_t l_path_id = 0;

    if (path_id != NULL && bytes_max > byte_index) {
        l_path_id = picoquic_varint_decode(bytes + byte_index, bytes_max - byte_index, path_id);
        byte_index += l_path_id;
    }

    if (bytes_max > byte_index) {
        l_largest = picoquic_varint_decode(bytes + byte_index, bytes_max - byte_index, largest);
        byte_index += l_largest;
    }

    if (bytes_max > byte_index) {
        l_delay = picoquic_varint_decode(bytes + byte_index, bytes_max - byte_index, ack_delay);
        *ack_delay <<= ack_delay_exponent;
        byte_index += l_delay;
    }

    if (bytes_max > byte_index) {
        l_blocks = picoquic_varint_decode(bytes + byte_index, bytes_max - byte_index, num_block);
        byte_index += l_blocks;
    }

    if (l_largest == 0 || l_delay == 0 || l_blocks == 0 || bytes_max < byte_index ||
        (path_id != NULL && l_path_id == 0)) {
        DBG_PRINTF("ack frame fixed header too large: first_byte=0x%02x, bytes_max=%" PRIst,
            bytes[0], bytes_max);
        byte_index = bytes_max;
        ret = -1;
    }

    *consumed = byte_index;
    return ret;
}

picoquic_packet_t* picoquic_check_spurious_retransmission(picoquic_cnx_t* cnx,
    picoquic_packet_context_enum pc, picoquic_packet_context_t * pkt_ctx,
    uint64_t start_of_range, uint64_t end_of_range, uint64_t current_time, uint64_t time_stamp,
    picoquic_packet_t* p, picoquic_packet_data_t* packet_data)
{
    while (p != NULL && p->sequence_number >= start_of_range) {
        picoquic_packet_t* should_delete = NULL;

        if ( p->sequence_number <= end_of_range) {

            uint64_t spurious_rtt = current_time - p->send_time;
            uint64_t reorder_delay = pkt_ctx->latest_time_acknowledged - p->send_time;
            uint64_t reorder_gap = pkt_ctx->highest_acknowledged - p->sequence_number;
            picoquic_path_t * old_path = p->send_path;

            /* If the packet contained an ACK frame, perform the ACK of ACK pruning logic.
             * Record stream data as acknowledged, signal datagram frames as acknowledged.
             */
            picoquic_process_ack_of_frames(cnx, p, 1, current_time);


            /* Update congestion control and statistics */
            if (old_path != NULL) {
                old_path->nb_spurious++;
                /* If this was the
                 * packet that triggered a retransmit, reset the retransmit count */
                if (p->sequence_number >= picoquic_get_ack_number(cnx, old_path, pc)) {
                    old_path->nb_retransmit = 0;
                }

                /* Record the updated delay and CC data in packet context
                 * TODO: verify that accounting for acked data at this point is correct.
                 */
                picoquic_record_ack_packet_data(packet_data, p);

                if (p->length + p->checksum_overhead > old_path->send_mtu) {
                    old_path->send_mtu = p->length + p->checksum_overhead;
                    if (old_path->send_mtu > old_path->send_mtu_max_tried) {
                        old_path->send_mtu_max_tried = old_path->send_mtu;
                    }
                    old_path->mtu_probe_sent = 0; 
                }

                if (spurious_rtt > old_path->max_spurious_rtt) {
                    old_path->max_spurious_rtt = spurious_rtt;
                }

                if (reorder_delay > old_path->max_reorder_delay) {
                    old_path->max_reorder_delay = reorder_delay;
                }

                if (reorder_gap > old_path->max_reorder_gap) {
                    old_path->max_reorder_gap = reorder_gap;
                }

                if (old_path->total_bytes_lost > p->length) {
                    old_path->total_bytes_lost -= p->length;
                }
                else {
                    old_path->total_bytes_lost = 0;
                }

                if (cnx->congestion_alg != NULL) {
                    picoquic_per_ack_state_t ack_state = { 0 };
                    ack_state.lost_packet_number = p->sequence_number;
                    cnx->congestion_alg->alg_notify(cnx, old_path, picoquic_congestion_notification_spurious_repeat,
                       &ack_state, current_time);
                }
            }

            cnx->nb_spurious++;
            should_delete = p;
        }

        p = p->packet_next;

        if (should_delete != NULL) {
            picoquic_dequeue_retransmitted_packet(cnx, pkt_ctx, should_delete);
        }
    }

    return p;
}

void picoquic_dequeue_old_retransmitted_packets(picoquic_cnx_t* cnx, picoquic_packet_context_t * pkt_ctx)
{
    picoquic_packet_t* p = pkt_ctx->retransmitted_oldest;

    if (p != NULL) {
        uint64_t oldest_possible = pkt_ctx->latest_time_acknowledged;

        if (oldest_possible > PICOQUIC_SPURIOUS_RETRANSMIT_DELAY_MAX) {
            oldest_possible -= PICOQUIC_SPURIOUS_RETRANSMIT_DELAY_MAX;

            while (p != NULL && p->send_time < oldest_possible) {
                picoquic_packet_t* should_delete = p;

                p = p->packet_previous;

                if (should_delete != NULL) {
                    picoquic_dequeue_retransmitted_packet(cnx, pkt_ctx, should_delete);
                }
            }
        }
    }
}

void picoquic_estimate_path_bandwidth(picoquic_cnx_t * cnx, picoquic_path_t* path_x, uint64_t send_time,
    uint64_t delivered_prior, uint64_t delivered_time_prior, uint64_t delivered_sent_prior,
    uint64_t delivery_time, uint64_t current_time, int rs_is_path_limited)
{
    if (send_time >= path_x->delivered_sent_last) {
        if (path_x->delivered_time_last == 0) {
            /* No estimate yet, need to initialize the variables */
            path_x->delivered_last = path_x->delivered;
            path_x->delivered_time_last = delivery_time;
            path_x->delivered_sent_last = send_time;
        }
        else {
            uint64_t receive_interval = delivery_time - delivered_time_prior;

            if (receive_interval > PICOQUIC_BANDWIDTH_TIME_INTERVAL_MIN) {
                uint64_t delivered = path_x->delivered - delivered_prior;
                uint64_t send_interval = send_time - delivered_sent_prior;
                uint64_t bw_estimate;

                if (send_interval > receive_interval) {
                    receive_interval = send_interval;
                }

                bw_estimate = delivered * 1000000;
                bw_estimate /= receive_interval;

                path_x->bandwidth_estimate = bw_estimate;
                if (!rs_is_path_limited || bw_estimate > path_x->bandwidth_estimate) {
                    if (path_x == cnx->path[0]){
                        if (cnx->is_ack_frequency_negotiated) {
                            /* Compute the desired value of the ack frequency*/
                            uint64_t ack_gap;
                            uint64_t ack_delay_max;
                            picoquic_compute_ack_gap_and_delay(cnx, cnx->path[0]->rtt_min, cnx->remote_parameters.min_ack_delay,
                                bw_estimate, &ack_gap, &ack_delay_max);
                            if (ack_gap != cnx->ack_gap_local) {
                                cnx->is_ack_frequency_updated = 1;
                            }
                        }
                    }
                }

                /* Bandwidth was estimated, update the references */
                path_x->delivered_last = path_x->delivered;
                path_x->delivered_time_last = delivery_time;
                path_x->delivered_sent_last = send_time;
                path_x->delivered_last_packet = delivered_prior;
                path_x->last_bw_estimate_path_limited = rs_is_path_limited;
                if (path_x->delivered_last_packet > path_x->delivered_limited_index) {
                    path_x->delivered_limited_index = 0;
                }
                /* Statistics */
                if (bw_estimate > path_x->bandwidth_estimate_max) {
                    path_x->bandwidth_estimate_max = bw_estimate;
                }
            }
        }
    }
}

void picoquic_estimate_max_path_bandwidth(picoquic_cnx_t* cnx, picoquic_path_t* path_x, uint64_t send_time,
    uint64_t delivery_time, uint64_t current_time)
{
    /* Test whether there is enough time since the last max bandwidth estimate */
    if (send_time >= path_x->max_sample_sent_time) {
        if (path_x->max_sample_sent_time == 0) {
            /* No sample set yet, need to initialize the variables */
            path_x->max_sample_delivered = path_x->delivered;
            path_x->max_sample_acked_time = delivery_time;
            path_x->max_sample_sent_time = send_time;
        }
        else {
            /* Compute a max bandwidth estimate */
            uint64_t receive_interval = delivery_time - path_x->max_sample_acked_time;

            if (receive_interval > PICOQUIC_MAX_BANDWIDTH_TIME_INTERVAL_MIN) {
                uint64_t delivered = path_x->delivered - path_x->max_sample_delivered;
                uint64_t send_interval = send_time - path_x->max_sample_sent_time;
                uint64_t bw_estimate;

                if (send_interval > receive_interval) {
                    receive_interval = send_interval;
                }

                bw_estimate = delivered * 1000000;
                bw_estimate /= receive_interval;
                /* Retain if larger than previous estimate */
                if (bw_estimate > path_x->peak_bandwidth_estimate) {
                    path_x->peak_bandwidth_estimate = bw_estimate;
                }

                /* Change the reference point if estimate duration is long enough */
                path_x->max_sample_delivered = path_x->delivered;
                path_x->max_sample_acked_time = delivery_time;
                path_x->max_sample_sent_time = send_time;
            }
        }
    }
}

/* Compute the desired number of packets coalesce in a single ACK, and the ACK delay.
 * This will be used to compute the value sent to the peer in the ACK FREQUENCY frame,
 * using the bandwidth estimate computed from received ACKs.
 * When the ACK FREQUENCY is not negotiated, this will be computed locally,
 * using the estimated received rate.
 * The computed value is only used if it is not overriden:
 * - For the Initial and Handshake contexts the gap is always 1.
 * - If "ack_after_fin" is set the gap is always 1.
 * - If packets are received out of order and the peer is sensitive, the gap is 1.
 */

static uint64_t picoquic_compute_packets_in_window(picoquic_cnx_t* cnx, uint64_t data_rate)
{
    uint64_t nb_packets = 0;

    if (cnx->is_ack_frequency_negotiated) {
        nb_packets = ((cnx->path[0]->cwin) / cnx->path[0]->send_mtu);
        /* TODO: in the case of BBR, the number of packets in transit is not
         * a function of CWIN, but rather rtt estimate * bottleneck bandwidth.
         * The current formulation works, but we could be more precise.
         */
    }
    else {
        /* Estimate the number of packets in flight from datarate and RTT */
        uint64_t rtt_bytes_times_1000000 = data_rate * cnx->path[0]->smoothed_rtt;
        uint64_t rtt_packets_times_1000000 = rtt_bytes_times_1000000 / cnx->path[0]->send_mtu;
        nb_packets = (rtt_packets_times_1000000 + 999999) / 1000000;
    }
    if (nb_packets < 2) {
        nb_packets = 2;
    }
    return nb_packets;
}

static uint64_t picoquic_compute_ack_gap(picoquic_cnx_t* cnx, uint64_t data_rate, uint64_t nb_packets)
{
    uint64_t ack_gap;
    uint64_t ack_gap_min = 2;

    if (cnx->is_ack_frequency_negotiated && !cnx->path[0]->is_ssthresh_initialized) {
        nb_packets /= 2;
    }
    if (cnx->path[0]->rtt_min < 4 * PICOQUIC_ACK_DELAY_MIN) {
        uint64_t mult = 4;
        if (cnx->path[0]->rtt_min > PICOQUIC_ACK_DELAY_MIN) {
            mult = ((uint64_t)(4 * PICOQUIC_ACK_DELAY_MIN)) / cnx->path[0] ->rtt_min;
        }
        nb_packets *= mult;
    }

    ack_gap = (nb_packets + 3) / 4;

    if (data_rate > PICOQUIC_BANDWIDTH_MEDIUM) {
        if (cnx->path[0]->rtt_min > PICOQUIC_TARGET_RENO_RTT) {
            ack_gap_min = 10;
        }
        else {
            ack_gap_min = 4;
        }
    }

    if (ack_gap < ack_gap_min) {
        ack_gap = ack_gap_min;
    }
    else if (ack_gap > 32) {
        if (cnx->is_multipath_enabled ||
            cnx->congestion_alg == NULL ||
            cnx->congestion_alg->congestion_algorithm_number == PICOQUIC_CC_ALGO_NUMBER_NEW_RENO ||
            cnx->congestion_alg->congestion_algorithm_number == PICOQUIC_CC_ALGO_NUMBER_FAST
            ) {
            /* TODO: better understand combination of ack delay and multipath! */
            ack_gap = 32;
        }
        else {
            ack_gap = 32 + ((nb_packets - 128) / 8);
            if (ack_gap > 64) {
                ack_gap = 64;
            }
        }
    }

    return ack_gap;
}

uint64_t picoquic_compute_ack_delay_max(picoquic_cnx_t* cnx, uint64_t rtt, uint64_t remote_min_ack_delay)
{
    uint64_t ack_delay_max = rtt / 4;

    if (!cnx->is_ack_frequency_negotiated && !cnx->path[0]->is_ssthresh_initialized) {
        ack_delay_max /= 2;
    }

    if (ack_delay_max > PICOQUIC_ACK_DELAY_MAX) {
        ack_delay_max = PICOQUIC_ACK_DELAY_MAX;
    }

    if (ack_delay_max < remote_min_ack_delay) {
        ack_delay_max = remote_min_ack_delay;
    }

    return ack_delay_max;
}

void picoquic_compute_ack_gap_and_delay(picoquic_cnx_t* cnx, uint64_t rtt, uint64_t remote_min_ack_delay,
    uint64_t data_rate, uint64_t* ack_gap, uint64_t* ack_delay_max)
{
    uint64_t nb_packets = picoquic_compute_packets_in_window(cnx, data_rate);

    *ack_delay_max = picoquic_compute_ack_delay_max(cnx, rtt, remote_min_ack_delay);
    *ack_gap = picoquic_compute_ack_gap(cnx, data_rate, nb_packets);

    if (2 * cnx->path[0]->smoothed_rtt > 3 * cnx->path[0]->rtt_min) {
        uint64_t return_data_rate = 0;

        /* This code kicks in when the smoothed RTT is larger than 1.5 times the RTT Min.
         * If that is the case, the default computation of ACK gap and ACK delay may
         * be wrong, and a more conservative computation is required.
         * This code assume that ACK gap and ACK delay are already computed using
         * the default algorithms.
         */
        if (cnx->is_ack_frequency_negotiated) {
            return_data_rate = cnx->path[0]->receive_rate_max;
        }
        else {
            return_data_rate = cnx->path[0]->bandwidth_estimate;
        }

        if (nb_packets < 2) {
            nb_packets = 2;
        }
        if (return_data_rate > 0) {
            /* Estimate of ACK size = L2 + IPv6 + UDP + padded ACK */
            const uint64_t ack_size = 12 + 40 + 8 + 55;
            /* Estimate of ACK transmission time *in microseconds */
            uint64_t ack_transmission_time = (ack_size * 1000000) / return_data_rate;
            /* if ACK transmission time > ack delay, perform correction */
            if (ack_transmission_time > * ack_delay_max) {
                *ack_delay_max = ack_transmission_time;
                if (*ack_delay_max > PICOQUIC_ACK_DELAY_MAX) {
                    *ack_delay_max = PICOQUIC_ACK_DELAY_MAX;
                }
            }
            /* if ack gap smaller than ack time fraction of CWIN, perform correction */
            uint64_t rtt_target = (cnx->path[0]->smoothed_rtt + cnx->path[0]->rtt_min) / 2;

            if (!cnx->path[0]->is_ssthresh_initialized) {
                nb_packets /= 2;
            }

            uint64_t nb_ack_per_rtt = (*ack_gap > 0) ? (nb_packets + *ack_gap - 1) / (*ack_gap):nb_packets;
            if (nb_ack_per_rtt * (*ack_delay_max) > rtt_target) {
                uint64_t nb_acks_max = cnx->path[0]->smoothed_rtt / (*ack_delay_max);
                if (nb_acks_max <= 1) {
                    *ack_gap = nb_packets;
                }
                else {
                    uint64_t ack_gap_min = (nb_packets + nb_acks_max - 1) / nb_acks_max;
                    if (*ack_gap < ack_gap_min) {
                        *ack_gap = ack_gap_min;
                    }
                }
            }
        }
    }
    if (cnx->path[0]->rtt_min < *ack_delay_max * 4 && *ack_gap > 32) {
        *ack_gap = 32;
    }
}

/* In a multipath environment, a packet can carry acknowledgements for multiple paths.
 * The packet_data context collects information about updates received for each of
 * these paths. */
void picoquic_record_ack_packet_data(picoquic_packet_data_t* packet_data, picoquic_packet_t* acked_packet)
{
    picoquic_path_t* old_path = acked_packet->send_path;

    if (old_path != NULL) {
        /* Find the path index in the packet data structure */
        int path_i = 0;
        while (path_i < packet_data->nb_path_ack &&
            packet_data->path_ack[path_i].acked_path != old_path) {
            path_i++;
        }
        if (path_i == packet_data->nb_path_ack) {
            if (path_i > PICOQUIC_NB_PATH_TARGET) {
                /* Too many ACKs in this packet -- do not update path status. */
                return;
            }
            packet_data->nb_path_ack++;
            packet_data->path_ack[path_i].acked_path = old_path;
        }

        if (!packet_data->path_ack[path_i].is_set) {
            packet_data->path_ack[path_i].largest_sent_time = acked_packet->send_time;
            packet_data->path_ack[path_i].delivered_prior = acked_packet->delivered_prior;
            packet_data->path_ack[path_i].delivered_time_prior = acked_packet->delivered_time_prior;
            packet_data->path_ack[path_i].delivered_sent_prior = acked_packet->delivered_sent_prior;
            packet_data->path_ack[path_i].lost_prior = acked_packet->lost_prior;
            packet_data->path_ack[path_i].inflight_prior = acked_packet->inflight_prior;
            packet_data->path_ack[path_i].rs_is_path_limited = acked_packet->delivered_app_limited;
            packet_data->path_ack[path_i].rs_is_cwnd_limited = acked_packet->sent_cwin_limited;
            packet_data->path_ack[path_i].is_set = 1;
        }
        packet_data->path_ack[path_i].data_acked += acked_packet->length;
    }
}

/* Once all frames in a packet have been received, update the delays and congestion
 * control varaibles for the path for which data was acknowledged.
 */

void process_decoded_packet_data(picoquic_cnx_t* cnx, picoquic_path_t * path_x,
    int epoch, uint64_t current_time, picoquic_packet_data_t* packet_data)
{
    for (int i = 0; i < packet_data->nb_path_ack; i++) {
        uint64_t lost_before_ack = path_x->total_bytes_lost;
        uint64_t nb_bytes_newly_lost = 0;

        picoquic_update_path_rtt(cnx, packet_data->path_ack[i].acked_path, path_x, epoch,
            packet_data->path_ack[i].largest_sent_time, current_time, packet_data->last_ack_delay,
            packet_data->last_time_stamp_received);

        picoquic_estimate_path_bandwidth(cnx, packet_data->path_ack[i].acked_path, packet_data->path_ack[i].largest_sent_time,
            packet_data->path_ack[i].delivered_prior, packet_data->path_ack[i].delivered_time_prior, packet_data->path_ack[i].delivered_sent_prior,
            (packet_data->last_time_stamp_received == 0) ? current_time : packet_data->last_time_stamp_received,
            current_time, packet_data->path_ack[i].rs_is_path_limited);

        picoquic_estimate_max_path_bandwidth(cnx, packet_data->path_ack[i].acked_path, packet_data->path_ack[i].largest_sent_time,
            (packet_data->last_time_stamp_received == 0) ? current_time : packet_data->last_time_stamp_received,
            current_time);

        if (epoch == picoquic_epoch_1rtt && cnx->cnx_state >= picoquic_state_client_ready_start) {
            picoquic_queue_retransmit_on_ack(cnx, path_x, current_time);
            nb_bytes_newly_lost = path_x->total_bytes_lost - lost_before_ack;
        }
        if (cnx->congestion_alg != NULL && packet_data->path_ack[i].acked_path->rtt_sample > 0) {
            picoquic_per_ack_state_t ack_state = { 0 };
            ack_state.rtt_measurement = packet_data->path_ack[i].acked_path->rtt_sample;
            ack_state.one_way_delay = packet_data->path_ack[i].acked_path->one_way_delay_sample;
            ack_state.nb_bytes_acknowledged = packet_data->path_ack[i].data_acked;
            ack_state.nb_bytes_newly_lost = nb_bytes_newly_lost;
            if (cnx->cnx_state == picoquic_state_ready) {
                ack_state.nb_bytes_lost_since_packet_sent = path_x->total_bytes_lost - packet_data->path_ack[i].lost_prior;
            }
            else {
                /* the count of lost bytes is very unreliable before the handshake completes.
                * for example, if the RTT is high, it includes initial packets declared lost,
                * although the loss is declaration is spurious. These extra losses can throw
                * the CC algorithm off track. Hence the need to be conservative.
                 */
                ack_state.nb_bytes_lost_since_packet_sent = nb_bytes_newly_lost;
            }
            ack_state.nb_bytes_delivered_since_packet_sent = path_x->delivered - packet_data->path_ack[i].delivered_prior;
            ack_state.inflight_prior = packet_data->path_ack[i].inflight_prior;
            ack_state.is_app_limited = packet_data->path_ack[i].rs_is_path_limited;
            ack_state.is_cwnd_limited = packet_data->path_ack[i].rs_is_cwnd_limited;
            packet_data->path_ack[i].acked_path->is_lost_feedback_notified = 0;
            cnx->congestion_alg->alg_notify(cnx, packet_data->path_ack[i].acked_path,
                picoquic_congestion_notification_acknowledgement,
                &ack_state, current_time);
        }
    }

    if (cnx->path[0]->is_ssthresh_initialized && !cnx->path[0]->is_ticket_seeded) {
        picoquic_seed_ticket(cnx, cnx->path[0]);
    }
}

static picoquic_packet_t* picoquic_find_acked_packet(picoquic_cnx_t* cnx, picoquic_packet_context_t* pkt_ctx,
    uint64_t largest, uint64_t current_time, int* is_new_ack)
{
    picoquic_packet_t* packet = pkt_ctx->pending_first;

    /* Check whether this is a new acknowledgement */
    if (largest > pkt_ctx->highest_acknowledged || pkt_ctx->highest_acknowledged == UINT64_MAX) {

        pkt_ctx->highest_acknowledged = largest;
        pkt_ctx->highest_acknowledged_time = current_time;
        pkt_ctx->ack_of_ack_requested = 0;
        *is_new_ack = 1;

        while (packet != NULL && packet->packet_next != NULL && packet->sequence_number < largest) {
            packet = packet->packet_next;
        }
    }

    return packet;
}

static int picoquic_process_ack_of_ack_body(
    picoquic_sack_list_t* sack_list, uint64_t largest, uint64_t num_block,
    uint8_t* bytes, size_t bytes_max, size_t* consumed, int is_ecn)
{
    int ret = 0;
    size_t byte_index = *consumed;
    picoquic_sack_item_t* previous_sack_item = NULL;

    /* Process each successive range */

    while (1) {
        uint64_t range;
        size_t l_range;
        uint64_t block_to_block;

        if (byte_index >= bytes_max) {
            ret = -1;
            break;
        }

        l_range = picoquic_varint_decode(bytes + byte_index, bytes_max - byte_index, &range);
        if (l_range == 0) {
            byte_index = bytes_max;
            ret = -1;
            break;
        }
        else {
            byte_index += l_range;
        }

        range++;
        if (largest + 1 < range) {
            DBG_PRINTF("ack range error: largest=%" PRIx64 ", range=%" PRIx64, largest, range);
            ret = -1;
            break;
        }

        if (range > 0) {
            previous_sack_item = picoquic_process_ack_of_ack_range(sack_list, previous_sack_item, largest + 1 - range, largest);
        }

        if (num_block-- == 0)
            break;

        /* Skip the gap */

        if (byte_index >= bytes_max) {
            ret = -1;
            break;
        }
        else {
            size_t l_gap = picoquic_varint_decode(bytes + byte_index, bytes_max - byte_index, &block_to_block);
            if (l_gap == 0) {
                byte_index = bytes_max;
                ret = -1;
                break;
            }
            else {
                byte_index += l_gap;
                block_to_block += 1; /* Add 1, since there are never 0 gaps -- see spec. */
                block_to_block += range;
            }
        }

        if (largest < block_to_block) {
            DBG_PRINTF("ack gap error: largest=%" PRIx64 ", range=%" PRIx64 ", gap=%" PRIu64,
                largest, range, block_to_block - range);
            ret = -1;
            break;
        }

        largest -= block_to_block;
    }

    if (ret == 0 && is_ecn) {
        if (byte_index >= bytes_max) {
            ret = -1;
        }
        else {
            for (int ecnx = 0; ecnx < 3; ecnx++) {
                uint64_t ecn;
                size_t l_ecn = picoquic_varint_decode(bytes + byte_index, bytes_max - byte_index, &ecn);
                if (l_ecn == 0) {
                    byte_index = bytes_max;
                    ret = -1;
                    break;
                }
                else {
                    byte_index += l_ecn;
                }
            }
        }
    }

    *consumed = byte_index;

    return ret;
}

int picoquic_process_ack_of_ack_frame(
    picoquic_sack_list_t* sack_list, uint8_t* bytes, size_t bytes_max, size_t* consumed, int is_ecn)
{
    int ret;
    uint64_t largest;
    uint64_t ack_delay;
    uint64_t num_block;

    ret = picoquic_parse_ack_header(bytes, bytes_max, &num_block, NULL, &largest, &ack_delay, consumed, 0);

    if (ret == 0) {
        ret = picoquic_process_ack_of_ack_body(sack_list, largest, num_block, bytes, bytes_max, consumed, is_ecn);
    }

    return ret;
}

/* Forward declaration of skip frame function */
static const uint8_t* picoquic_skip_ack_frame_maybe_ecn(const uint8_t* bytes, const uint8_t* bytes_max, int is_ecn, int has_path);

/* For PATH_ACK frame, ACK of ACK needs to retrieve the ACK context associated with the path */
int picoquic_process_ack_of_path_ack_frame(
    picoquic_cnx_t * cnx, uint8_t* bytes, size_t bytes_max, size_t* consumed, int is_ecn)
{
    int ret;
    uint64_t largest;
    uint64_t ack_delay;
    uint64_t num_block;
    uint64_t path_id = 0;

    ret = picoquic_parse_ack_header(bytes, bytes_max, &num_block, &path_id, &largest, &ack_delay, consumed, 0);

    if (ret == 0) {
        picoquic_ack_context_t* ack_ctx = NULL;
        if (cnx->is_multipath_enabled) {
            int path_index = picoquic_find_path_by_unique_id(cnx, path_id);
            if (path_index >= 0) {
                ack_ctx = &cnx->path[path_index]->ack_ctx;
            }
        }

        if (ack_ctx == NULL) {
            /* skip ack frame */
            const uint8_t* bytes_next = picoquic_skip_ack_frame_maybe_ecn(bytes, bytes + bytes_max, is_ecn, 1);
            if (bytes_next == NULL) {
                ret = -1;
                *consumed = bytes_max;
            }
            else {
                *consumed = bytes_next - bytes;
            }
        }
        else {
            ret = picoquic_process_ack_of_ack_body(&ack_ctx->sack_list, largest, num_block, bytes, bytes_max, consumed, is_ecn);
        }
    }

    return ret;
}

int picoquic_check_frame_needs_repeat(picoquic_cnx_t* cnx, const uint8_t* bytes,
    size_t bytes_max, picoquic_packet_type_enum p_type, 
    int* no_need_to_repeat, int* do_not_detect_spurious, int *is_preemptive_needed)
{
    int ret = 0;
    int fin;
    size_t data_length;
    uint64_t stream_id;
    uint64_t offset;
    uint64_t maxdata;
    uint64_t max_stream_rank;
    picoquic_stream_head_t* stream = NULL;
    size_t consumed = 0;

    *no_need_to_repeat = 0;

    if (PICOQUIC_IN_RANGE(bytes[0], picoquic_frame_type_stream_range_min, picoquic_frame_type_stream_range_max)) {
        ret = picoquic_parse_stream_header(bytes, bytes_max,
            &stream_id, &offset, &data_length, &fin, &consumed);

        if (ret == 0) {
            stream = picoquic_find_stream(cnx, stream_id);
            if (stream == NULL) {
                /* the stream was destroyed. That only happens if it was fully acked. */
                *no_need_to_repeat = 1;
            }
            else {
                if (stream->reset_sent) {
                    *no_need_to_repeat = 1;
                }
                else {
                    /* Check whether the ack was already received */
                    *no_need_to_repeat = picoquic_check_sack_list(&stream->sack_list, offset, offset + data_length - ((fin) ? 0 : 1));
                }

                if (is_preemptive_needed != NULL && stream->fin_sent) {
                    *is_preemptive_needed |= 1;
                }
            }
        }
    }
    else {
        const uint8_t* p_last_byte = bytes + bytes_max;
        switch (bytes[0]) {
        case picoquic_frame_type_max_data:
            if ((bytes = picoquic_frames_varint_decode(bytes + 1, p_last_byte, &maxdata)) == NULL) {
                /* Malformed frame, do not retransmit */
                *no_need_to_repeat = 1;
            }
            else if (maxdata < cnx->maxdata_local || maxdata <= cnx->maxdata_local_acked) {
                /* already updated or already acknowledged */
                *no_need_to_repeat = 1;
            }
            break;
        case picoquic_frame_type_max_stream_data:
            if ((bytes = picoquic_frames_varint_decode(bytes + 1, p_last_byte, &stream_id)) == NULL ||
                (bytes = picoquic_frames_varint_decode(bytes, p_last_byte, &maxdata)) == NULL) {
                /* Malformed frame, do not retransmit */
                *no_need_to_repeat = 1;
            }
            else if ((stream = picoquic_find_stream(cnx, stream_id)) == NULL) {
                /* No such stream do not retransmit */
                *no_need_to_repeat = 1;
            }
            else if (stream->fin_received || stream->reset_received || stream->stop_sending_sent) {
                /* Stream stopped, no need to increase the window */
                *no_need_to_repeat = 1;
            }
            else if (maxdata < stream->maxdata_local || maxdata <= stream->maxdata_local_acked) {
                /* Stream max data already increased or acked */
                *no_need_to_repeat = 1;
            }
            break;
        case picoquic_frame_type_max_streams_bidir:
        case picoquic_frame_type_max_streams_unidir:
            ret = picoquic_check_max_streams_frame_needs_repeat(cnx, bytes, p_last_byte, no_need_to_repeat);
            break;
        case picoquic_frame_type_data_blocked:
            if ((bytes = picoquic_frames_varint_decode(bytes + 1, p_last_byte, &maxdata)) == NULL) {
                /* Malformed frame, do not retransmit */
                *no_need_to_repeat = 1;
            }
            else if (maxdata < cnx->maxdata_remote) {
                /* already updated */
                *no_need_to_repeat = 1;
            }
            else {
                /* Only repeat if the sent flag is still there */
                *no_need_to_repeat = !cnx->sent_blocked_frame;
            }
            break;
        case picoquic_frame_type_streams_blocked_bidir:
            if ((bytes = picoquic_frames_varint_decode(bytes + 1, p_last_byte, &max_stream_rank)) == NULL) {
                /* Malformed frame, do not retransmit */
                *no_need_to_repeat = 1;
            }
            else if (cnx->max_stream_id_bidir_remote > STREAM_ID_FROM_RANK(max_stream_rank, cnx->client_mode, 0)) {
                /* Streams bidir already increased */
                *no_need_to_repeat = 1;
            }
            else {
                /* Only repeat if the sent flag is still there */
                *no_need_to_repeat = !cnx->stream_blocked_bidir_sent;
            }
            break;
        case picoquic_frame_type_streams_blocked_unidir:
            if ((bytes = picoquic_frames_varint_decode(bytes + 1, p_last_byte, &max_stream_rank)) == NULL) {
                /* Malformed frame, do not retransmit */
                *no_need_to_repeat = 1;
            }
            else if (cnx->max_stream_id_unidir_remote > STREAM_ID_FROM_RANK(max_stream_rank, cnx->client_mode, 1)) {
                /* Streams unidir already increased */
                *no_need_to_repeat = 1;
            }
            else {
                /* Only repeat if the sent flag is still there */
                *no_need_to_repeat = !cnx->stream_blocked_unidir_sent;
            }
            break;
        case picoquic_frame_type_stream_data_blocked:
            if ((bytes = picoquic_frames_varint_decode(bytes + 1, p_last_byte, &stream_id)) == NULL ||
                (bytes = picoquic_frames_varint_decode(bytes, p_last_byte, &maxdata)) == NULL) {
                /* Malformed frame, do not retransmit */
                *no_need_to_repeat = 1;
            }
            else if ((stream = picoquic_find_stream(cnx, stream_id)) == NULL) {
                /* No such stream do not retransmit */
                *no_need_to_repeat = 1;
            }
            else if (stream->fin_requested || stream->reset_requested || stream->fin_sent || stream->reset_sent) {
                /* Stream stopped, no need to increase the window */
                *no_need_to_repeat = 1;
            }
            else if (maxdata < stream->maxdata_remote || !stream->stream_data_blocked_sent) {
                /* Stream max data already increased */
                *no_need_to_repeat = 1;
            }
            break;
        case picoquic_frame_type_path_challenge:
            /* Path challenge repeat follows its own logic. */
            *no_need_to_repeat = 1;
            break;
        case picoquic_frame_type_path_response:
            /* On the client side, challenge responses generally ought to be repeated in order to maximise
             * chances of handshake success. However, doing so on the server side may create a "blowback"
             * in case of attacks, if the initial challenge was set from an unreachable address, or if the
             * source address of the path challenge was forged.
             * If the node has sent several path responses, only the last one ought to be repeated.
             * If the path on which the response was sent is abandoned, there is no need to repeat
             * this frame. If the path is validated, then the response should always be repeated.
             */
            *no_need_to_repeat = picoquic_should_repeat_path_response_frame(cnx, bytes, bytes_max);
            break;
        case picoquic_frame_type_datagram:
        case picoquic_frame_type_datagram_l:
            /* Datagrams are never repeated. */
            *no_need_to_repeat = 1;
            *do_not_detect_spurious = 0;
            break;
        case picoquic_frame_type_handshake_done:
            /* No need to retransmit if one was previously acked */
            if (cnx->is_handshake_done_acked) {
                *no_need_to_repeat = 1;
            }
            break;
        case picoquic_frame_type_new_token:
            /* No need to retransmit if one was previously acked */
            if (cnx->is_new_token_acked) {
                *no_need_to_repeat = 1;
            }
            break;
        case picoquic_frame_type_crypto_hs:
            ret = picoquic_check_crypto_frame_needs_repeat(cnx, bytes, bytes_max, p_type, no_need_to_repeat);
            break;
        case picoquic_frame_type_new_connection_id:
            ret = picoquic_check_new_cid_needs_repeat(cnx, bytes, bytes_max, 0, no_need_to_repeat);
            break;
        case picoquic_frame_type_retire_connection_id:
            ret = picoquic_check_retire_connection_id_needs_repeat(cnx, bytes, bytes_max, no_need_to_repeat, 0);
            break;
        case picoquic_frame_type_reset_stream:
            ret = picoquic_check_reset_stream_needs_repeat(cnx, bytes, bytes_max, no_need_to_repeat);
            break;
        case picoquic_frame_type_stop_sending:
            ret = picoquic_check_stop_sending_needs_repeat(cnx, bytes, bytes_max, no_need_to_repeat);
            break;
        default: {
            uint64_t frame_id64;
            const uint8_t* type_bytes = bytes;
            const uint8_t* p_bytes_max = bytes + bytes_max;
            *no_need_to_repeat = 0;
            if ((bytes = picoquic_frames_varint_decode(bytes, p_bytes_max, &frame_id64)) != NULL) {
                switch (frame_id64) {
                case picoquic_frame_type_ack_frequency: {
                    uint64_t seq;
                    uint64_t packets;
                    uint64_t microsec;
                    uint8_t ignore_order;
                    uint64_t reordering_threshold;

                    if ((bytes = picoquic_parse_ack_frequency_frame(bytes, p_bytes_max,
                        &seq, &packets, &microsec, &ignore_order, &reordering_threshold)) == NULL) {
                        ret = -1;
                    } else if (seq == cnx->ack_frequency_sequence_local) {
                        *no_need_to_repeat = 1;
                    }
                    break;
                }
                case picoquic_frame_type_immediate_ack:
                    *no_need_to_repeat = 0;
                    break;
                case picoquic_frame_type_path_ack:
                case picoquic_frame_type_path_ack_ecn:
                case picoquic_frame_type_time_stamp:
                    *no_need_to_repeat = 1;
                    break;
                case picoquic_frame_type_path_abandon:
                    /* TODO: check whether there is still a need to abandon the path */
                    *no_need_to_repeat = 0;
                    break;
                case picoquic_frame_type_path_backup:
                case picoquic_frame_type_path_available:
                    (void)picoquic_path_available_or_backup_frame_need_repeat(cnx, bytes,
                        p_bytes_max, no_need_to_repeat);
                    break;
                case picoquic_frame_type_max_path_id:
                    (void)picoquic_max_path_id_frame_needs_repeat(cnx, bytes,
                        p_bytes_max, no_need_to_repeat);
                    break;
                case picoquic_frame_type_paths_blocked:
                    (void)picoquic_paths_blocked_frame_needs_repeat(cnx, bytes,
                        p_bytes_max, no_need_to_repeat);
                    break;
                case picoquic_frame_type_path_cid_blocked:
                    (void)picoquic_path_cid_blocked_frame_needs_repeat(cnx, bytes,
                        p_bytes_max, no_need_to_repeat);
                    break;
                case picoquic_frame_type_path_new_connection_id:
                    ret = picoquic_check_new_cid_needs_repeat(cnx, type_bytes, bytes_max, 1, no_need_to_repeat);
                    break;
                case picoquic_frame_type_path_retire_connection_id:
                    ret = picoquic_check_retire_connection_id_needs_repeat(cnx, type_bytes, bytes_max, no_need_to_repeat, 1);
                    break;
                case picoquic_frame_type_observed_address_v4:
                case picoquic_frame_type_observed_address_v6:
                    /* These frames have a special case processing, tied to path challenge */
                    ret = 0;
                    break;
                default:
                    *no_need_to_repeat = 0;
                    break;
                }
            }
            break;
        }
        }
    }

    return ret;
}

int picoquic_process_ack_of_stream_frame(picoquic_cnx_t* cnx, uint8_t* bytes,
    size_t bytes_max, size_t* consumed)
{
    int ret;
    int fin;
    size_t data_length;
    uint64_t stream_id;
    uint64_t offset;
    picoquic_stream_head_t* stream = NULL;

    /* skip stream frame */
    ret = picoquic_parse_stream_header(bytes, bytes_max,
        &stream_id, &offset, &data_length, &fin, consumed);

    if (ret == 0) {
        *consumed += data_length;

        /* record the ack range for the stream */
        stream = picoquic_find_stream(cnx, stream_id);
        if (stream != NULL) {
            (void)picoquic_update_sack_list(&stream->sack_list,
                offset, offset + data_length - ((fin) ? 0 : 1), 0);

            picoquic_delete_stream_if_closed(cnx, stream);
        }
    }

    return ret;
}

/* If the packet contained an ACK frame, perform the ACK of ACK pruning logic.
 * Record stream data as acknowledged, signal datagram frames as acknowledged.
 */
void picoquic_process_ack_of_frames(picoquic_cnx_t* cnx, picoquic_packet_t* p, 
    int is_spurious, uint64_t current_time)
{
    int ret = 0;
    size_t byte_index;
    int frame_is_pure_ack = 0;
    size_t frame_length = 0;

    if (p->ptype == picoquic_packet_0rtt_protected) {
        cnx->nb_zero_rtt_acked++;
    }

    byte_index = p->offset;

    while (ret == 0 && byte_index < p->length) {
        uint64_t ftype;
        size_t l_ftype = picoquic_varint_decode(&p->bytes[byte_index], p->length - byte_index, &ftype);
        if (l_ftype == 0) {
            break;
        }

        switch (ftype) {
        case picoquic_frame_type_ack:
            ret = picoquic_process_ack_of_ack_frame(&cnx->ack_ctx[p->pc].sack_list,
                &p->bytes[byte_index], p->length - byte_index, &frame_length, 0);
            byte_index += frame_length;
            break;
        case picoquic_frame_type_ack_ecn:
            ret = picoquic_process_ack_of_ack_frame(&cnx->ack_ctx[p->pc].sack_list,
                &p->bytes[byte_index], p->length - byte_index, &frame_length, 1);
            byte_index += frame_length;
            break;
        case picoquic_frame_type_path_ack:
            ret = picoquic_process_ack_of_path_ack_frame(cnx, &p->bytes[byte_index], p->length - byte_index, &frame_length, 0);
            byte_index += frame_length;
            break;
        case picoquic_frame_type_path_ack_ecn:
            ret = picoquic_process_ack_of_path_ack_frame(cnx, &p->bytes[byte_index], p->length - byte_index, &frame_length, 1);
            byte_index += frame_length;
            break;
        case picoquic_frame_type_handshake_done:
            cnx->is_handshake_done_acked = 1;
            byte_index += l_ftype;
            break;
        case picoquic_frame_type_new_connection_id:
            ret = picoquic_process_ack_of_new_cid_frame(cnx, &p->bytes[byte_index], p->length - byte_index, 0, &frame_length);
            byte_index += frame_length;
            break;
        case picoquic_frame_type_path_new_connection_id:
            ret = picoquic_process_ack_of_new_cid_frame(cnx, &p->bytes[byte_index], p->length - byte_index, 1, &frame_length);
            byte_index += frame_length;
            break;
        case picoquic_frame_type_retire_connection_id:
            ret = picoquic_process_ack_of_retire_connection_id_frame(cnx, &p->bytes[byte_index], p->length - byte_index, &frame_length, 0);
            byte_index += frame_length;
            break;
        case picoquic_frame_type_path_retire_connection_id:
            ret = picoquic_process_ack_of_retire_connection_id_frame(cnx, &p->bytes[byte_index], p->length - byte_index, &frame_length, 1);
            byte_index += frame_length;
            break;
        case picoquic_frame_type_crypto_hs:
            ret = picoquic_process_ack_of_crypto_frame(cnx, &p->bytes[byte_index], p->length - byte_index, p->ptype, &frame_length);
            byte_index += frame_length;
            break;
        case picoquic_frame_type_new_token:
            ret = picoquic_skip_frame(&p->bytes[byte_index],
                p->length - byte_index, &frame_length, &frame_is_pure_ack);
            byte_index += frame_length;
            cnx->is_new_token_acked = 1;
            break;
        case picoquic_frame_type_max_data:
            ret = picoquic_process_ack_of_max_data_frame(cnx, &p->bytes[byte_index], p->length - byte_index, &frame_length);
            byte_index += frame_length;
            break;
        case picoquic_frame_type_max_stream_data:
            ret = picoquic_process_ack_of_max_stream_data_frame(cnx, &p->bytes[byte_index], p->length - byte_index, &frame_length);
            byte_index += frame_length;
            break;
        case picoquic_frame_type_max_streams_bidir:
        case picoquic_frame_type_max_streams_unidir:
            ret = picoquic_process_ack_of_max_streams_frame(cnx, &p->bytes[byte_index], p->length - byte_index, &frame_length);
            byte_index += frame_length;
            break;
        case picoquic_frame_type_reset_stream:
            ret = picoquic_process_ack_of_reset_stream_frame(cnx, &p->bytes[byte_index], p->length - byte_index, &frame_length);
            byte_index += frame_length;
            break;
        case picoquic_frame_type_max_path_id:
            ret = picoquic_process_ack_of_max_path_id_frame(cnx, &p->bytes[byte_index], p->length - byte_index, &frame_length);
            byte_index += frame_length;
            break;
        case picoquic_frame_type_paths_blocked:
            ret = picoquic_process_ack_of_paths_blocked_frame(cnx, &p->bytes[byte_index], p->length - byte_index, &frame_length);
            byte_index += frame_length;
            break;
        case picoquic_frame_type_path_cid_blocked:
            ret = picoquic_process_ack_of_path_cid_blocked_frame(cnx, &p->bytes[byte_index], p->length - byte_index, &frame_length);
            byte_index += frame_length;
            break;
        case picoquic_frame_type_observed_address_v4:
        case picoquic_frame_type_observed_address_v6:
            ret = picoquic_process_ack_of_observed_address_frame(cnx, p->send_path, &p->bytes[byte_index], p->length - byte_index, ftype, &frame_length);
            byte_index += frame_length;
            break;
        default:
            if (PICOQUIC_IN_RANGE(ftype, picoquic_frame_type_stream_range_min, picoquic_frame_type_stream_range_max)) {
                ret = picoquic_process_ack_of_stream_frame(cnx, &p->bytes[byte_index], p->length - byte_index, &frame_length);
                byte_index += frame_length;
                if (p->send_path != NULL) {
                    if (p->send_time > p->send_path->last_time_acked_data_frame_sent) {
                        p->send_path->last_time_acked_data_frame_sent = p->send_time;
                    }
                }
            }
            else {
                if (PICOQUIC_IN_RANGE(ftype, picoquic_frame_type_datagram, picoquic_frame_type_datagram_l)) {
                    if (p->send_path != NULL && p->send_time > p->send_path->last_time_acked_data_frame_sent) {
                        p->send_path->last_time_acked_data_frame_sent = p->send_time;
                    }
                    if (cnx->callback_fn != NULL) {
                        uint8_t frame_id;
                        uint64_t content_length;
                        uint8_t* content_bytes;

                        /* Parse and skip type and length */
                        content_bytes = picoquic_decode_datagram_frame_header(&p->bytes[byte_index], &p->bytes[p->length],
                            &frame_id, &content_length);

                        ret = (cnx->callback_fn)(cnx, p->send_time, content_bytes, (size_t)content_length,
                            (is_spurious) ? picoquic_callback_datagram_spurious : picoquic_callback_datagram_acked,
                            cnx->callback_ctx, NULL);
                    }
                }

                ret = picoquic_skip_frame(&p->bytes[byte_index],
                    p->length - byte_index, &frame_length, &frame_is_pure_ack);
                byte_index += frame_length;
            }
            break;
        }
    }
}

static int picoquic_process_ack_range(
    picoquic_cnx_t* cnx, picoquic_packet_context_enum pc, picoquic_packet_context_t * pkt_ctx,
    uint64_t highest, uint64_t range, picoquic_packet_t** ppacket,
    uint64_t current_time, picoquic_packet_data_t* packet_data)
{
    picoquic_packet_t* p = *ppacket;
    int ret = 0;

    /* Compare the range to the retransmit queue */
    while (p != NULL && range > 0) {
        if (p->sequence_number > highest) {
            p = p->packet_previous;
        } else {
            if (p->sequence_number == highest) {
                picoquic_packet_t* next = p->packet_previous;
                picoquic_path_t * old_path = p->send_path;

                if (p->is_ack_trap) {
                    ret = picoquic_connection_error(cnx, PICOQUIC_TRANSPORT_PROTOCOL_VIOLATION, picoquic_frame_type_ack);
                    break;
                }

                if (old_path != NULL) {
                    old_path->delivered += p->length;
                    /* Reset the flags tracking loss of ack only packets and corresponding ping */
                    old_path->is_ack_lost = 0;
                    old_path->is_ack_expected = 0;
                    /* Track timer for the packet */
                    if (p->sequence_number >= picoquic_get_ack_number(cnx, old_path, pc)) {
                        old_path->nb_retransmit = 0;
                    }

                    picoquic_record_ack_packet_data(packet_data, p);
                    /* If packet is larger than the current MTU, update the MTU */
                    if ((p->length + p->checksum_overhead) == old_path->send_mtu) {
                        old_path->nb_mtu_losses = 0;
                    } else if ((p->length + p->checksum_overhead) > old_path->send_mtu) {
                        old_path->send_mtu = p->length + p->checksum_overhead;
                        old_path->mtu_probe_sent = 0;
                    }
                }

                /* If the packet contained an ACK frame, perform the ACK of ACK pruning logic.
                 * Record stream data as acknowledged, signal datagram frames as acknowledged.
                 */
                picoquic_process_ack_of_frames(cnx, p, 0, current_time);

                /* Keep track of reception of ACK of 1RTT data */
                if (p->ptype == picoquic_packet_1rtt_protected &&
                    (cnx->cnx_state == picoquic_state_client_ready_start ||
                        cnx->cnx_state == picoquic_state_server_false_start)) {
                    /* Transition to client ready state.
                     * The handshake is complete, all the handshake packets are implicitly acknowledged */
                    picoquic_ready_state_transition(cnx, current_time);
                }
                (void)picoquic_dequeue_retransmit_packet(cnx, pkt_ctx, p, 1, 0);
                p = next;
            }

            range--;
            highest--;
        }
    }

    *ppacket = p;
    return ret;
}

const uint8_t* picoquic_decode_ack_frame(picoquic_cnx_t* cnx, const uint8_t* bytes,
    const uint8_t* bytes_max, uint64_t current_time, int epoch, int is_ecn, int has_path_id, picoquic_packet_data_t* packet_data)
{
    uint64_t path_id = 0;
    uint64_t num_block;
    uint64_t largest;
    uint64_t ack_delay;
    size_t   consumed;
    picoquic_packet_context_enum pc = picoquic_context_from_epoch(epoch);
    uint64_t ecnx3[3] = { 0, 0, 0 };
    uint64_t ftype = (has_path_id) ?
        ((is_ecn) ? picoquic_frame_type_path_ack_ecn : picoquic_frame_type_path_ack) :
        ((is_ecn) ? picoquic_frame_type_ack_ecn : picoquic_frame_type_ack);
    picoquic_packet_context_t* pkt_ctx = &cnx->pkt_ctx[pc];
    uint64_t largest_in_path = 0;
    picoquic_path_t * ack_path = cnx->path[0];

    if (picoquic_parse_ack_header(bytes, bytes_max-bytes, &num_block,
        (has_path_id)?&path_id:NULL,
        &largest, &ack_delay, &consumed,
        cnx->remote_parameters.ack_delay_exponent) != 0) {
        bytes = NULL;
        picoquic_connection_error(cnx, PICOQUIC_TRANSPORT_FRAME_FORMAT_ERROR, ftype);
    }
    else if (has_path_id && !cnx->is_multipath_enabled) {
        bytes = NULL;
        picoquic_connection_error(cnx, PICOQUIC_TRANSPORT_PROTOCOL_VIOLATION, ftype);
    }
    else {
        if (pc == picoquic_packet_context_application) {
            if (cnx->is_multipath_enabled) {
                int path_index = picoquic_find_path_by_unique_id(cnx, path_id);
                if (path_index < 0) {
                    /* No such path ID. Ignore frame. TODO: error if never seen? */
                    bytes = picoquic_skip_ack_frame_maybe_ecn(bytes, bytes_max, is_ecn, has_path_id);
                    return bytes;
                }
                else {
                    pkt_ctx = &cnx->path[path_index]->pkt_ctx;
                }
            }
        }

        if (largest >= pkt_ctx->send_sequence) {
            bytes = NULL;
            picoquic_connection_error(cnx, PICOQUIC_TRANSPORT_PROTOCOL_VIOLATION, ftype);
        }
        else {
            bytes += consumed;

            /* Attempt to update the RTT */
            uint64_t time_stamp = 0;
            int is_new_ack = 0;
            picoquic_packet_t* top_packet = picoquic_find_acked_packet(cnx, pkt_ctx, largest, current_time, &is_new_ack);
            picoquic_packet_t* p_retransmitted_previous = pkt_ctx->retransmitted_newest;

            if (top_packet != NULL && is_new_ack) {
                largest_in_path = top_packet->sequence_number;
                ack_path = top_packet->send_path;

                if (pkt_ctx->latest_time_acknowledged < top_packet->send_time) {
                    pkt_ctx->latest_time_acknowledged = top_packet->send_time;
                }
                cnx->latest_receive_time = current_time;
                if (packet_data != NULL) {
                    packet_data->last_ack_delay = ack_delay;
                }
            }

            do {
                uint64_t range;
                uint64_t block_to_block;

                if ((bytes = picoquic_frames_varint_decode(bytes, bytes_max, &range)) == NULL) {
                    DBG_PRINTF("Malformed ACK RANGE, %d blocks remain.\n", (int)num_block);
                    picoquic_connection_error(cnx, PICOQUIC_TRANSPORT_FRAME_FORMAT_ERROR, ftype);
                    bytes = NULL;
                    break;
                }

                range++;
                if (largest + 1 < range) {
                    DBG_PRINTF("ack range error: largest=%" PRIx64 ", range=%" PRIx64, largest, range);
                    picoquic_connection_error(cnx, PICOQUIC_TRANSPORT_FRAME_FORMAT_ERROR, ftype);
                    bytes = NULL;
                    break;
                }

                if (picoquic_process_ack_range(cnx, pc, pkt_ctx, largest, range, &top_packet, current_time, packet_data) != 0) {
                    bytes = NULL;
                    break;
                }

                if (range > 0) {
                    p_retransmitted_previous = picoquic_check_spurious_retransmission(cnx, pc, pkt_ctx,
                        largest + 1 - range, largest, current_time, time_stamp, p_retransmitted_previous, packet_data);
                }

                if (num_block-- == 0)
                    break;

                /* Skip the gap */
                if ((bytes = picoquic_frames_varint_decode(bytes, bytes_max, &block_to_block)) == NULL) {
                    DBG_PRINTF("    Malformed ACK GAP, %d blocks remain.\n", (int)num_block);
                    picoquic_connection_error(cnx, PICOQUIC_TRANSPORT_FRAME_FORMAT_ERROR, ftype);
                    bytes = NULL;
                    break;
                }

                block_to_block += 1; /* add 1, since zero is ruled out by varint, see spec. */
                block_to_block += range;

                if (largest < block_to_block) {
                    DBG_PRINTF("ack gap error: largest=%" PRIx64 ", range=%" PRIx64 ", gap=%" PRIu64,
                        largest, range, block_to_block - range);
                    picoquic_connection_error(cnx, PICOQUIC_TRANSPORT_FRAME_FORMAT_ERROR, ftype);
                    bytes = NULL;
                    break;
                }

                largest -= block_to_block;
            } while (bytes != NULL);

            picoquic_dequeue_old_retransmitted_packets(cnx, pkt_ctx);
        }
    }

    if (bytes != 0 && is_ecn) {
        for (int ecnx = 0; bytes != NULL && ecnx < 3; ecnx++) {
            bytes = picoquic_frames_varint_decode(bytes, bytes_max, &ecnx3[ecnx]);
        }
    }

    if (bytes != 0 && is_ecn) {
        if (ecnx3[0] > pkt_ctx->ecn_ect0_total_remote) {
            pkt_ctx->ecn_ect0_total_remote = ecnx3[0];
        }
        if (ecnx3[1] > pkt_ctx->ecn_ect1_total_remote) {
            pkt_ctx->ecn_ect1_total_remote = ecnx3[1];
        }
        if (ecnx3[2] > pkt_ctx->ecn_ce_total_remote) {
            picoquic_per_ack_state_t ack_state = { 0 };
            ack_state.lost_packet_number = largest_in_path;
            pkt_ctx->ecn_ce_total_remote = ecnx3[2];
            cnx->congestion_alg->alg_notify(cnx, ack_path,
                picoquic_congestion_notification_ecn_ec,
                &ack_state, current_time);
        }
    }

    return bytes;
}


uint8_t* picoquic_format_ack_frame_in_context(picoquic_cnx_t* cnx, uint8_t* bytes, uint8_t* bytes_max,
    int* more_data, uint64_t current_time, picoquic_ack_context_t* ack_ctx, int* need_time_stamp,
    uint64_t multipath_sequence, int is_opportunistic)
{
    uint64_t num_block = 0;
    uint64_t ack_delay = 0;
    uint64_t ack_range = 0;
    uint64_t ack_gap = 0;
    uint64_t lowest_acknowledged = 0;
    int is_ecn = ack_ctx->sending_ecn_ack;
    uint8_t* after_stamp = bytes;
    uint64_t ack_type_byte = (multipath_sequence == UINT64_MAX) ?
        (((is_ecn) ? picoquic_frame_type_ack_ecn : picoquic_frame_type_ack)) :
        (((is_ecn) ? picoquic_frame_type_path_ack_ecn : picoquic_frame_type_path_ack));

    /* Check that there something to acknowledge */
    int not_needed = picoquic_sack_list_is_empty(&ack_ctx->sack_list);
    if (!not_needed && !ack_ctx->act[is_opportunistic].ack_needed &&
        ack_ctx->sack_list.ack_tree.size == 1) {
        picoquic_sack_item_t* last_sack = picoquic_sack_last_item(&ack_ctx->sack_list);
        not_needed = (last_sack->nb_times_sent[is_opportunistic] >= PICOQUIC_MAX_ACK_RANGE_REPEAT);
    }
    if (!not_needed){
        uint8_t* num_block_byte = NULL;
        picoquic_sack_item_t* last_sack = picoquic_sack_last_item(&ack_ctx->sack_list);

        if (current_time > ack_ctx->time_stamp_largest_received) {
            ack_delay = current_time - ack_ctx->time_stamp_largest_received;
            ack_delay >>= cnx->local_parameters.ack_delay_exponent;
        }

        if (*need_time_stamp) {
            /* When sending multiple acks in a frame, send the time stamp only once */
            bytes = picoquic_format_time_stamp_frame(cnx, bytes, bytes_max, more_data, current_time);
            after_stamp = bytes;
            *need_time_stamp = 0;
        }

        if ((bytes = picoquic_frames_varint_encode(bytes, bytes_max, ack_type_byte)) != NULL &&
            (multipath_sequence == UINT64_MAX ||
            (bytes = picoquic_frames_varint_encode(bytes, bytes_max, multipath_sequence)) != NULL) &&
            (bytes = picoquic_frames_varint_encode(bytes, bytes_max, picoquic_sack_item_range_end(last_sack))) != NULL &&
            (bytes = picoquic_frames_varint_encode(bytes, bytes_max, ack_delay)) != NULL) {
            /* Reserve one byte for the number of blocks */
            num_block_byte = bytes++;
            /* Encode the size of the first ack range */
            ack_range = picoquic_sack_item_range_end(last_sack) - picoquic_sack_item_range_start(last_sack);
            bytes = picoquic_frames_varint_encode(bytes, bytes_max, ack_range);
        }
        if (bytes == NULL || num_block_byte == NULL) {
            bytes = after_stamp;
            *more_data = 1;
        }
        else {
            /* Implement adaptive tuning of lowest repeat range */
            int nb_sent_max_acked = 0;
            int nb_sent_max_skip = 0;
            picoquic_sack_item_t* next_sack = picoquic_sack_previous_item(last_sack);

            /* Update send count for the top range */
            picoquic_sack_item_record_sent(&ack_ctx->sack_list, last_sack, is_opportunistic);

            /* Find the parameters of range selection: max number of repeats, 
             * highest range splits required.
             */
            picoquic_sack_select_ack_ranges(&ack_ctx->sack_list, last_sack, 32, 
                is_opportunistic, &nb_sent_max_acked, &nb_sent_max_skip);

            /* Set the lowest acknowledged */
            lowest_acknowledged = picoquic_sack_item_range_start(last_sack);
            while (num_block < 32 && next_sack != NULL) {
                if (picoquic_sack_item_nb_times_sent(next_sack, is_opportunistic) <= nb_sent_max_acked) {
                    if (picoquic_sack_item_nb_times_sent(next_sack, is_opportunistic) == nb_sent_max_acked &&
                        nb_sent_max_skip > 0) {
                        nb_sent_max_skip--;
                    }
                    else {
                        uint8_t* bytes_start_range = bytes;
                        ack_gap = lowest_acknowledged - picoquic_sack_item_range_end(next_sack) - 2; /* per spec */
                        ack_range = picoquic_sack_item_range_end(next_sack) - picoquic_sack_item_range_start(next_sack);

                        if ((bytes = picoquic_frames_varint_encode(bytes, bytes_max, ack_gap)) == NULL ||
                            (bytes = picoquic_frames_varint_encode(bytes, bytes_max, ack_range)) == NULL) {
                            bytes = bytes_start_range;
                            *more_data = 1;
                            break;
                        }
                        else {
                            picoquic_sack_item_record_sent(&ack_ctx->sack_list, next_sack, is_opportunistic);
                            lowest_acknowledged = picoquic_sack_item_range_start(next_sack);
                            num_block++;
                        }
                    }
                }
                next_sack = picoquic_sack_previous_item(next_sack);
            }
            /* When numbers are lower than 64, varint encoding fits on one byte */
            *num_block_byte = (uint8_t)num_block;

            /* Remember the ACK value and time */
            if (!is_opportunistic) {
                ack_ctx->act[0].highest_ack_sent = picoquic_sack_list_last(&ack_ctx->sack_list);
                ack_ctx->act[0].highest_ack_sent_time = current_time;
            }
            else {
                ack_ctx->act[1].highest_ack_sent = picoquic_sack_list_last(&ack_ctx->sack_list);
                ack_ctx->act[1].highest_ack_sent_time = current_time;
            }
        }

        if (bytes > after_stamp && is_ecn) {
            /* Try to encode the ECN bytes */
            uint8_t* bytes_ecn = bytes;
            if ((bytes = picoquic_frames_varint_encode(bytes, bytes_max, ack_ctx->ecn_ect0_total_local)) == NULL ||
                (bytes = picoquic_frames_varint_encode(bytes, bytes_max, ack_ctx->ecn_ect1_total_local)) == NULL ||
                (bytes = picoquic_frames_varint_encode(bytes, bytes_max, ack_ctx->ecn_ce_total_local)) == NULL)
            {
                bytes = bytes_ecn;
                *more_data = 1;
                *after_stamp = picoquic_frame_type_ack;
            }
        }
    }

    if (bytes > after_stamp){
        if (is_opportunistic) {
            /* TODO: should non opportunistic sending also reset these flags? */
            ack_ctx->act[1].ack_needed = 0;
            ack_ctx->act[1].ack_after_fin = 0;
            ack_ctx->act[1].out_of_order_received = 0;
        }
        else {
            cnx->is_immediate_ack_required = 0;
            ack_ctx->act[0].ack_needed = 0;
            ack_ctx->act[0].ack_after_fin = 0;
            ack_ctx->act[0].out_of_order_received = 0;
            ack_ctx->act[0].is_immediate_ack_required = 0;
        }
    }

    return bytes;
}


uint8_t * picoquic_format_ack_frame(picoquic_cnx_t* cnx, uint8_t* bytes, uint8_t * bytes_max, 
    int * more_data, uint64_t current_time, picoquic_packet_context_enum pc, int is_opportunistic)
{
    int need_time_stamp = (pc == picoquic_packet_context_application && cnx->is_time_stamp_sent);
    picoquic_ack_context_t* ack_ctx = NULL;

    if (cnx->is_multipath_enabled && pc == picoquic_packet_context_application) {
        int ack_still_needed = 0;
        int ack_after_fin = 0;
        for (int path_id = 0; path_id < cnx->nb_paths; path_id++) {
            if (bytes != NULL) {
                ack_ctx = &cnx->path[path_id]->ack_ctx;
                /* Adding test to verify that we do not send too many acks after demotion. */
                if (cnx->path[path_id]->path_is_demoted &&
                    !ack_ctx->act[is_opportunistic].ack_needed &&
                    ack_ctx->sack_list.ack_tree.size == 1) {
                    picoquic_sack_item_t* last_sack = picoquic_sack_last_item(&ack_ctx->sack_list);
                    if (last_sack->nb_times_sent[is_opportunistic] >= PICOQUIC_MIN_ACK_RANGE_REPEAT) {
                        continue;
                    }
                }
                bytes = picoquic_format_ack_frame_in_context(cnx, bytes, bytes_max, more_data,
                    current_time, ack_ctx, &need_time_stamp, cnx->path[path_id]->unique_path_id, is_opportunistic);
                if (is_opportunistic) {
                    ack_still_needed |= ack_ctx->act[1].ack_needed;
                    ack_after_fin |= ack_ctx->act[1].ack_after_fin;
                } else {
                    ack_still_needed |= ack_ctx->act[0].ack_needed;
                    ack_after_fin |= ack_ctx->act[0].ack_after_fin;
                }
            }
        }
        if (is_opportunistic) {
            cnx->ack_ctx[pc].act[1].ack_needed = ack_still_needed;
            cnx->ack_ctx[pc].act[1].ack_after_fin = ack_after_fin;
        }
        else {
            cnx->ack_ctx[pc].act[0].ack_needed = ack_still_needed;
            cnx->ack_ctx[pc].act[0].ack_after_fin = ack_after_fin;
        }
    }
    else {
        bytes = picoquic_format_ack_frame_in_context(cnx, bytes, bytes_max, more_data,
            current_time, &cnx->ack_ctx[pc], &need_time_stamp, UINT64_MAX, is_opportunistic);
    }

    return bytes;
}

void picoquic_set_ack_needed(picoquic_cnx_t* cnx, uint64_t current_time, picoquic_packet_context_enum pc,
    picoquic_path_t * path_x, int is_immediate_ack_required)
{
    if (pc == picoquic_packet_context_application &&
        cnx->is_multipath_enabled) {
        /* TODO: this code seems wrong */
        path_x->ack_ctx.act[0].is_immediate_ack_required |= is_immediate_ack_required;
        if (!path_x->ack_ctx.act[0].ack_needed) {
            path_x->ack_ctx.act[0].ack_needed = 1;
            path_x->ack_ctx.act[0].time_oldest_unack_packet_received = current_time;
            path_x->ack_ctx.act[1].ack_needed = 1;
            path_x->ack_ctx.act[1].time_oldest_unack_packet_received = current_time;
        }
    }
    if (!cnx->ack_ctx[pc].act[0].ack_needed) {
        cnx->ack_ctx[pc].act[0].is_immediate_ack_required |= is_immediate_ack_required;
        cnx->ack_ctx[pc].act[0].ack_needed = 1;
        cnx->ack_ctx[pc].act[0].time_oldest_unack_packet_received = current_time;
        cnx->ack_ctx[pc].act[1].ack_needed = 1;
        cnx->ack_ctx[pc].act[1].time_oldest_unack_packet_received = current_time;
    }
}

uint64_t picoquic_ack_gap_override_if_needed(picoquic_cnx_t* cnx, int path_index)
{
    uint64_t ack_gap = cnx->ack_gap_remote;
    if (cnx->is_multipath_enabled) {
        if (!cnx->path[path_index]->path_is_demoted &&
            !cnx->path[path_index]->first_tuple->challenge_failed &&
            !cnx->path[path_index]->first_tuple->response_required &&
            cnx->path[path_index]->first_tuple->challenge_verified &&
            cnx->path[path_index]->received < 100 * PICOQUIC_MAX_PACKET_SIZE) {
            ack_gap = 2;
        }
    }
    else if (cnx->nb_packets_received < 128) {
        ack_gap = 2;
    }

    return ack_gap;
}

int picoquic_is_ack_needed_in_ctx(picoquic_cnx_t* cnx, picoquic_ack_context_t* ack_ctx, uint64_t current_time,
    int path_index, uint64_t * next_wake_time, picoquic_packet_context_enum pc, int is_opportunistic)
{
    int ret = 0;

    if (ack_ctx->act[is_opportunistic].ack_needed) {
        if (ack_ctx->act[is_opportunistic].is_immediate_ack_required) {
            ret = 1;
        }
        else if (pc != picoquic_packet_context_application || ack_ctx->act[is_opportunistic].ack_after_fin) {
            ret = 1;
            ack_ctx->act[is_opportunistic].ack_after_fin = 0;
        }
        else if (ack_ctx->act[is_opportunistic].out_of_order_received && !cnx->ack_ignore_order_remote) {
            ret = 1;
        }
        else
        {
            uint64_t ack_gap = picoquic_ack_gap_override_if_needed(cnx, path_index);

            if (ack_ctx->act[is_opportunistic].highest_ack_sent + ack_gap <= picoquic_sack_list_last(&ack_ctx->sack_list) ||
                ack_ctx->act[is_opportunistic].time_oldest_unack_packet_received + cnx->ack_delay_remote <= current_time) {
                ret = 1;
            }
            else {
                if (ack_ctx->act[is_opportunistic].time_oldest_unack_packet_received + cnx->ack_delay_remote < *next_wake_time) {
                    *next_wake_time = ack_ctx->act[is_opportunistic].time_oldest_unack_packet_received + cnx->ack_delay_remote;
                    SET_LAST_WAKE(cnx->quic, PICOQUIC_FRAME);
                }
            }
        }
    }
    else if (ack_ctx->act[is_opportunistic].highest_ack_sent + 8 <= picoquic_sack_list_last(&ack_ctx->sack_list) &&
        ack_ctx->act[is_opportunistic].highest_ack_sent_time + cnx->ack_delay_remote <= current_time) {
        /* Force sending an ack-of-ack from time to time, as a low priority action */
        if (picoquic_sack_list_last(&ack_ctx->sack_list) == UINT64_MAX) {
            ret = 0;
        }
        else {
            ret = 1;
        }
    }

    return ret;
}

int picoquic_is_ack_needed(picoquic_cnx_t* cnx, uint64_t current_time, uint64_t* next_wake_time,
    picoquic_packet_context_enum pc, int is_opportunistic)
{
    int ret = picoquic_is_ack_needed_in_ctx(cnx, &cnx->ack_ctx[pc], current_time, 0, next_wake_time, 
        pc, is_opportunistic);

    if (pc == picoquic_packet_context_application) {
        if (cnx->is_multipath_enabled) {
            for (int i = 0; ret == 0 && i < cnx->nb_paths; i++) {
                ret |= picoquic_is_ack_needed_in_ctx(cnx, &cnx->path[i]->ack_ctx, current_time, i,
                    next_wake_time, pc, is_opportunistic);
            }
        }
    }
    return ret;

}

/*
 * Connection close frame
 */

uint8_t * picoquic_format_connection_close_frame(picoquic_cnx_t* cnx,
    uint8_t* bytes, uint8_t* bytes_max, int * more_data, int * is_pure_ack)
{
    uint8_t* bytes0 = bytes;

    if ((bytes = picoquic_frames_uint8_encode(bytes, bytes_max, picoquic_frame_type_connection_close)) != NULL &&
        (bytes = picoquic_frames_varint_encode(bytes, bytes_max, cnx->local_error)) != NULL &&
        (bytes = picoquic_frames_varint_encode(bytes, bytes_max, cnx->offending_frame_type)) != NULL &&
        (bytes = picoquic_frames_charz_encode(bytes, bytes_max, cnx->local_error_reason)) != NULL) {
        *is_pure_ack = 0;
    }
    else {
        bytes = bytes0;
        *more_data = 1;
    }
    return bytes;
}

const uint8_t* picoquic_decode_connection_close_frame(picoquic_cnx_t* cnx, const uint8_t* bytes, const uint8_t* bytes_max)
{
    bytes = picoquic_frames_varint_decode(bytes + 1, bytes_max, &cnx->remote_error);

    if (bytes == NULL ||
        (bytes = picoquic_frames_varint_skip(bytes, bytes_max)) == NULL ||
        (bytes = picoquic_frames_length_data_skip(bytes, bytes_max)) == NULL)
    {
        picoquic_connection_error(cnx, PICOQUIC_TRANSPORT_FRAME_FORMAT_ERROR,
            picoquic_frame_type_connection_close);
    }
    else {
        picoquic_state_enum old_state = cnx->cnx_state;
        cnx->cnx_state = (cnx->cnx_state < picoquic_state_client_ready_start || cnx->crypto_context[picoquic_epoch_1rtt].aead_decrypt == NULL) ? picoquic_state_disconnected : picoquic_state_closing_received;

        if (cnx->callback_fn != NULL && cnx->cnx_state != old_state && cnx->cnx_state == picoquic_state_disconnected) {
            (void)(cnx->callback_fn)(cnx, 0, NULL, 0, picoquic_callback_close, cnx->callback_ctx, NULL);
        }
    }

    return bytes;
}

/*
 * Application close frame
 */

uint8_t * picoquic_format_application_close_frame(picoquic_cnx_t* cnx,
    uint8_t* bytes, uint8_t* bytes_max, int* more_data, int* is_pure_ack)
{
    uint8_t* bytes0 = bytes;

    if ((bytes = picoquic_frames_uint8_encode(bytes, bytes_max, picoquic_frame_type_application_close)) != NULL &&
        (bytes = picoquic_frames_varint_encode(bytes, bytes_max, cnx->application_error)) != NULL &&
        (bytes = picoquic_frames_uint8_encode(bytes, bytes_max, 0)) != NULL) {
        *is_pure_ack = 0;
    }
    else {
        bytes = bytes0;
        *more_data = 1;
    }
    return bytes;
}

const uint8_t* picoquic_decode_application_close_frame(picoquic_cnx_t* cnx, const uint8_t* bytes, const uint8_t* bytes_max)
{
    bytes = picoquic_frames_varint_decode(bytes + 1, bytes_max, &cnx->remote_application_error);

    if (bytes == NULL ||
        /* TODO, maybe: skip frame type for compatibility with draft-13 */
        (bytes = picoquic_frames_length_data_skip(bytes, bytes_max)) == NULL)
    {
        picoquic_connection_error(cnx, PICOQUIC_TRANSPORT_FRAME_FORMAT_ERROR,
            picoquic_frame_type_application_close);
    }
    else {
        cnx->cnx_state = (cnx->cnx_state < picoquic_state_client_ready_start) ? picoquic_state_disconnected : picoquic_state_closing_received;
        if (cnx->callback_fn) {
            (void)(cnx->callback_fn)(cnx, 0, NULL, 0, picoquic_callback_application_close, cnx->callback_ctx, NULL);
        }
    }

    return bytes;
}



/*
 * Max data frame
 */

#define PICOQUIC_MAX_MAXDATA UINT64_MAX
#define PICOQUIC_MAX_MAXDATA_1K (PICOQUIC_MAX_MAXDATA >> 10)
#define PICOQUIC_MAX_MAXDATA_1K_MASK (PICOQUIC_MAX_MAXDATA << 10)

uint8_t * picoquic_format_max_data_frame(picoquic_cnx_t* cnx, uint8_t * bytes, uint8_t * bytes_max,
    int * more_data, int * is_pure_ack, uint64_t maxdata_increase)
{
    uint8_t * bytes0 = bytes;

    if ((bytes = picoquic_frames_uint8_encode(bytes, bytes_max, picoquic_frame_type_max_data)) != NULL &&
        (bytes = picoquic_frames_varint_encode(bytes, bytes_max, cnx->maxdata_local + maxdata_increase)) != NULL) {
        cnx->maxdata_local = (cnx->maxdata_local + maxdata_increase);
        *is_pure_ack = 0;
    }
    else {
        *more_data = 1;
        bytes = bytes0;
    }

    return bytes;
}

const uint8_t* picoquic_decode_max_data_frame(picoquic_cnx_t* cnx, const uint8_t* bytes, const uint8_t* bytes_max)
{
    uint64_t maxdata;

    if ((bytes = picoquic_frames_varint_decode(bytes+1, bytes_max, &maxdata)) == NULL) {
        picoquic_connection_error(cnx, PICOQUIC_TRANSPORT_FRAME_FORMAT_ERROR, picoquic_frame_type_max_data);
    } else if (maxdata > cnx->maxdata_remote) {
        cnx->maxdata_remote = maxdata;
        cnx->sent_blocked_frame = 0;
    }

    return bytes;
}

int picoquic_process_ack_of_max_data_frame(picoquic_cnx_t* cnx, const uint8_t* bytes,
    size_t bytes_max, size_t* consumed)
{
    int ret = 0;
    uint64_t maxdata;

    const uint8_t* bytes_next = picoquic_frames_varint_decode(bytes + 1, bytes+bytes_max, &maxdata);

    if (bytes_next != NULL) {
        *consumed = bytes_next - bytes;

        if (maxdata > cnx->maxdata_local_acked) {
            cnx->maxdata_local_acked = maxdata;
        }
    }
    else {
        /* Internal error -- cannot parse the stored packet */
        *consumed = bytes_max;
        ret = -1;
    }

    return ret;
}

/*
 * Max stream data frame
 */

uint8_t* picoquic_format_max_stream_data_frame(picoquic_cnx_t* cnx, picoquic_stream_head_t* stream,
    uint8_t* bytes, uint8_t* bytes_max, int* more_data, int* is_pure_ack, uint64_t new_max_data)
{
    uint8_t* bytes0 = bytes;

    if ((bytes = picoquic_frames_uint8_encode(bytes, bytes_max, picoquic_frame_type_max_stream_data)) != NULL &&
        (bytes = picoquic_frames_varint_encode(bytes, bytes_max, stream->stream_id)) != NULL &&
        (bytes = picoquic_frames_varint_encode(bytes, bytes_max, new_max_data)) != NULL) {
        stream->maxdata_local = new_max_data;
        if (new_max_data > cnx->max_stream_data_local) {
            cnx->max_stream_data_local = new_max_data;
        }
        *is_pure_ack = 0;
    }
    else {
        *more_data = 1;
        bytes = bytes0;
    }

    return bytes;
}


const uint8_t* picoquic_decode_max_stream_data_frame(picoquic_cnx_t* cnx, const uint8_t* bytes, const uint8_t* bytes_max)
{
    uint64_t stream_id;
    uint64_t maxdata = 0;
    picoquic_stream_head_t* stream = NULL;

    if ((bytes = picoquic_frames_varint_decode(bytes + 1, bytes_max, &stream_id)) == NULL ||
        (bytes = picoquic_frames_varint_decode(bytes, bytes_max, &maxdata)) == NULL)
    {
        picoquic_connection_error(cnx, PICOQUIC_TRANSPORT_FRAME_FORMAT_ERROR, picoquic_frame_type_max_stream_data);
    }
    else if ((stream = picoquic_find_stream(cnx, stream_id)) == NULL) {
        /* Maybe not an error if the stream is already closed, so just be tolerant */
        stream = picoquic_create_missing_streams(cnx, stream_id, 1);
    }
    
    if (stream != NULL && maxdata > stream->maxdata_remote) {
        /* TODO: call back if the stream was blocked? */
        stream->maxdata_remote = maxdata;
        if (maxdata > cnx->max_stream_data_remote) {
            cnx->max_stream_data_remote = maxdata;
        }
    }


    return bytes;
}

int picoquic_process_ack_of_max_stream_data_frame(picoquic_cnx_t* cnx, const uint8_t* bytes,
    size_t bytes_size, size_t* consumed)
{
    int ret = 0;
    uint64_t stream_id;
    uint64_t maxdata;
    const uint8_t* bytes_next;
    const uint8_t * bytes_max = bytes + bytes_size;

    if ((bytes_next = picoquic_frames_varint_decode(bytes + 1, bytes_max, &stream_id)) != NULL &&
        (bytes_next = picoquic_frames_varint_decode(bytes_next, bytes_max, &maxdata)) != NULL) {
        picoquic_stream_head_t* stream;
        *consumed = bytes_next - bytes;

        if ((stream = picoquic_find_stream(cnx, stream_id)) != NULL) {
            if (maxdata > stream->maxdata_local_acked) {
                stream->maxdata_local_acked = maxdata;
            }
        }
    }
    else {
        /* Internal error -- cannot parse the stored packet */
        *consumed = bytes_size;
        ret = -1;
    }

    return ret;
}

uint8_t * picoquic_format_required_max_stream_data_frames(picoquic_cnx_t* cnx,
    uint8_t* bytes, uint8_t * bytes_max, int * more_data, int * is_pure_ack)
{
    uint8_t* bytes0;
    picoquic_stream_head_t* stream = picoquic_first_stream(cnx);

    while (stream != NULL) {
        if (!stream->fin_received) {
            uint64_t new_window = picoquic_cc_increased_window(cnx, stream->maxdata_local);

            if (!stream->reset_received && 2 * stream->consumed_offset > stream->maxdata_local) {
                bytes0 = bytes;

                if ((bytes = picoquic_format_max_stream_data_frame(cnx, stream, bytes, bytes_max, more_data, is_pure_ack, stream->maxdata_local + new_window)) == bytes0) {
                    /* not enough space for this frame. */
                    break;
                }
            }
        }
        stream = picoquic_next_stream(stream);
    }

    if (stream == NULL) {
        cnx->max_stream_data_needed = 0;
    }

    return bytes;
}

/*
 * Max stream ID frames
 */

uint8_t * picoquic_format_max_streams_frame_if_needed(picoquic_cnx_t* cnx,
    uint8_t* bytes, uint8_t * bytes_max, int * more_data, int * is_pure_ack)
{
    uint8_t* bytes0 = bytes;

    if (cnx->max_stream_id_bidir_local_computed + 
        2*cnx->local_parameters.initial_max_stream_id_bidir > cnx->max_stream_id_bidir_local) {
        uint64_t new_bidir_local = cnx->max_stream_id_bidir_local +
            4 * cnx->local_parameters.initial_max_stream_id_bidir;
        if ((bytes = picoquic_frames_uint8_encode(bytes, bytes_max, picoquic_frame_type_max_streams_bidir)) != NULL &&
            (bytes = picoquic_frames_varint_encode(bytes, bytes_max, STREAM_RANK_FROM_ID(new_bidir_local))) != NULL) {
            cnx->max_stream_id_bidir_local = new_bidir_local;
            *is_pure_ack = 0;
            bytes0 = bytes;
        } else {
            *more_data = 1;
            bytes = bytes0;
        }
    }
    
    if (cnx->max_stream_id_unidir_local_computed +
        2*cnx->local_parameters.initial_max_stream_id_unidir > cnx->max_stream_id_unidir_local) {
        uint64_t new_unidir_local = cnx->max_stream_id_unidir_local + 4*cnx->local_parameters.initial_max_stream_id_unidir;

        if ((bytes = picoquic_frames_uint8_encode(bytes, bytes_max, picoquic_frame_type_max_streams_unidir)) != NULL &&
            (bytes = picoquic_frames_varint_encode(bytes, bytes_max, STREAM_RANK_FROM_ID(new_unidir_local))) != NULL) {
            cnx->max_stream_id_unidir_local = new_unidir_local;
            *is_pure_ack = 0;
        }
        else {
            *more_data = 1;
            bytes = bytes0;
        }
    }

    return bytes;
}

void picoquic_update_max_stream_ID_local(picoquic_cnx_t* cnx, picoquic_stream_head_t* stream)
{
    if (cnx->client_mode != IS_CLIENT_STREAM_ID(stream->stream_id) && !stream->max_stream_updated) {
        /* This is a remotely initiated stream */
        if (stream->consumed_offset >= stream->fin_offset && (stream->fin_received || stream->reset_received)) {
            /* Receive is complete */
            if (IS_BIDIR_STREAM_ID(stream->stream_id)) {
                if (stream->fin_sent || stream->reset_sent)
                {
                    /* Sending is complete */
                    stream->max_stream_updated = 1;
                    cnx->max_stream_id_bidir_local_computed += 4;
                }
            } else {
                /* No need to check receive complete on uni directional streams */
                stream->max_stream_updated = 1;
                cnx->max_stream_id_unidir_local_computed += 4;
            }
        }
    }
}

const uint8_t* picoquic_decode_max_streams_frame(picoquic_cnx_t* cnx, const uint8_t* bytes, const uint8_t* bytes_max, int max_streams_frame_type)
{
    uint64_t max_stream_rank;

    if ((bytes = picoquic_frames_varint_decode(bytes + 1, bytes_max, &max_stream_rank)) == NULL) {
        picoquic_connection_error(cnx, PICOQUIC_TRANSPORT_FRAME_FORMAT_ERROR, max_streams_frame_type);
    }
    else {
        uint64_t max_stream_id;
        if (max_streams_frame_type == picoquic_frame_type_max_streams_bidir) {
            /* Bidir */
            max_stream_id = STREAM_ID_FROM_RANK(max_stream_rank, cnx->client_mode, 0);
            if (max_stream_id > cnx->max_stream_id_bidir_remote) {
                uint64_t old_limit = cnx->max_stream_id_bidir_remote;
                cnx->max_stream_id_bidir_remote = max_stream_id;
                picoquic_add_output_streams(cnx, old_limit, max_stream_id, 1);
                cnx->stream_blocked_bidir_sent = 0;
            }
        }
        else {
            /* Unidir */
            max_stream_id = STREAM_ID_FROM_RANK(max_stream_rank, cnx->client_mode, 1);
            if (max_stream_id > cnx->max_stream_id_unidir_remote) {
                uint64_t old_limit = cnx->max_stream_id_unidir_remote;
                cnx->max_stream_id_unidir_remote = max_stream_id;
                picoquic_add_output_streams(cnx, old_limit, max_stream_id, 0);
                cnx->stream_blocked_unidir_sent = 0;
            }
        }

        if (max_stream_id >= (1ull << 62)) {
            (void)picoquic_connection_error(cnx, PICOQUIC_TRANSPORT_STREAM_LIMIT_ERROR, max_streams_frame_type);
            bytes = NULL;
        }
    }

    return bytes;
}

int picoquic_process_ack_of_max_streams_frame(picoquic_cnx_t* cnx, const uint8_t* bytes,
    size_t bytes_size, size_t* consumed)
{
    int ret = 0;
    uint64_t max_stream_rank;
    const uint8_t* bytes_next;
    const uint8_t* bytes_max = bytes + bytes_size;

    if ((bytes_next = picoquic_frames_varint_decode(bytes + 1, bytes_max, &max_stream_rank)) != NULL) {
        *consumed = bytes_next - bytes;
        if (bytes[0] == picoquic_frame_type_max_streams_bidir) {
            if (max_stream_rank > cnx->max_stream_id_bidir_rank_acked) {
                cnx->max_stream_id_bidir_rank_acked = max_stream_rank;
            }
        }
        else {
            if (max_stream_rank > cnx->max_stream_id_unidir_rank_acked) {
                cnx->max_stream_id_unidir_rank_acked = max_stream_rank;
            }
        }
    }
    else {
        /* Internal error -- cannot parse the stored packet */
        *consumed = bytes_size;
        ret = -1;
    }

    return ret;
}

int picoquic_check_max_streams_frame_needs_repeat(picoquic_cnx_t* cnx, const uint8_t* bytes,
    const uint8_t * p_last_byte, int* no_need_to_repeat)
{
    int ret = 0;
    uint64_t max_stream_rank = 0;

    if (picoquic_frames_varint_decode(bytes + 1, p_last_byte, &max_stream_rank) == NULL) {
        /* Malformed frame, do not retransmit */
        *no_need_to_repeat = 1;
    }
    else {
        if (bytes[0] == picoquic_frame_type_max_streams_bidir) {
            if (max_stream_rank <= cnx->max_stream_id_bidir_rank_acked ||
                cnx->max_stream_id_bidir_local > STREAM_ID_FROM_RANK(max_stream_rank, cnx->client_mode, 0)) {
                /* Streams bidir already increased or already acked  */
                *no_need_to_repeat = 1;
            }
        }
        else {
            if (max_stream_rank <= cnx->max_stream_id_unidir_rank_acked ||
                cnx->max_stream_id_unidir_local > STREAM_ID_FROM_RANK(max_stream_rank, cnx->client_mode, 1)) {
                /* Streams unidir already increased or acked */
                *no_need_to_repeat = 1;
            }
        }
    }

    return ret;
}


/* Common code for datagrams and misc frames
 */

uint8_t * picoquic_format_first_misc_or_dg_frame(uint8_t* bytes, uint8_t * bytes_max,
    int * more_data, int * is_pure_ack, picoquic_misc_frame_header_t* misc_frame,
    picoquic_misc_frame_header_t** first, picoquic_misc_frame_header_t** last)
{
    if (bytes + misc_frame->length > bytes_max) {
        *more_data = 1;
    } else {
        uint8_t* frame = ((uint8_t*)misc_frame) + sizeof(picoquic_misc_frame_header_t);
        memcpy(bytes, frame, misc_frame->length);
        bytes += misc_frame->length;
        *is_pure_ack &= misc_frame->is_pure_ack;
        picoquic_delete_misc_or_dg(first, last, misc_frame);
    }

    return bytes;
}

/* Check whether miscellaneous frames are ready in packet context
 */
picoquic_misc_frame_header_t* picoquic_find_first_misc_frame(picoquic_cnx_t* cnx, picoquic_packet_context_enum pc)
{
    picoquic_misc_frame_header_t* misc_frame = cnx->first_misc_frame;

    while (misc_frame != NULL && misc_frame->pc != pc) {
        misc_frame = misc_frame->next_misc_frame;
    }
    return misc_frame;
}

/*
* Sending of miscellaneous frames in context
*/

uint8_t* picoquic_format_misc_frames_in_context(picoquic_cnx_t* cnx, uint8_t* bytes, uint8_t* bytes_max,
    int* more_data, int* is_pure_ack, picoquic_packet_context_enum pc)
{
    picoquic_misc_frame_header_t* misc_frame;
    /* If present, send misc frame */
    while ((misc_frame = picoquic_find_first_misc_frame(cnx, pc)) != NULL) {
        uint8_t* bytes_misc = bytes;
        int frame_is_pure_ack = misc_frame->is_pure_ack;

        bytes = picoquic_format_first_misc_or_dg_frame(bytes, bytes_max, more_data, is_pure_ack,
            misc_frame, &cnx->first_misc_frame, &cnx->last_misc_frame);
        if (bytes <= bytes_misc) {
            break;
        }
        else {
            *is_pure_ack &= frame_is_pure_ack;
        }
    }

    return bytes;
}

/*
 * Path Challenge and Response frames
 */

uint8_t* picoquic_format_path_challenge_frame(uint8_t* bytes, uint8_t* bytes_max, int* more_data, int* is_pure_ack,
    uint64_t challenge)
{
    uint8_t* bytes0 = bytes;
    if ((bytes = picoquic_frames_uint8_encode(bytes, bytes_max, picoquic_frame_type_path_challenge)) != NULL &&
        (bytes = picoquic_frames_uint64_encode(bytes, bytes_max, challenge)) != NULL) {
        *is_pure_ack = 0;
    }
    else {
        *more_data = 1;
        bytes = bytes0;
    }
    return bytes;
}


const uint8_t* picoquic_decode_path_challenge_frame(picoquic_cnx_t* cnx, const uint8_t* bytes, const uint8_t* bytes_max,
    picoquic_path_t * path_x, struct sockaddr* addr_from, struct sockaddr* addr_to)
{
    if (bytes_max - bytes <= (int) challenge_length) {
        picoquic_connection_error(cnx, PICOQUIC_TRANSPORT_FRAME_FORMAT_ERROR, picoquic_frame_type_path_challenge);
        bytes = NULL;
    }
    else {
        /*
         * Queue a response frame as response to path challenge, if the
         * path is defined and matching */
        uint64_t challenge_response;

        bytes++;
        challenge_response = PICOPARSE_64(bytes);
        bytes += challenge_length;

        if (path_x == NULL) {
            picoquic_log_app_message(cnx, "%s", "Incoming challenge ignored, path=NULL.\n");
        }
        else {
            /* The path challenge will always be accepted if multipath is enabled,
             * because the path is uniquely identified by the path ID -- unless the
             * addresses do not have the expected values, because that would
             * be the unsupported-for-now multipath migration scenario.
             */
            int is_valid = 0;
#if 0
            if (cnx->is_multipath_enabled) {
                is_valid = 1;
            }
#endif
            if (!is_valid) {
                /* If multipath is not enabled, we must verify that the addresses
                 * source (addr_from) matches the peer address if known. */
                picoquic_tuple_t* tuple = path_x->first_tuple;
                while (tuple != NULL) {
                    if (addr_from == NULL ||
                        picoquic_compare_addr(addr_from, (struct sockaddr*)&tuple->peer_addr) == 0) {
                        /* If the source address matches, we must verify that the destination
                        * address also matches. Given how the socket code works there will be cases
                        * when the local port is now yet known. In that case, we only compare
                        * the IP address component . Otherwise, we compare the whole address.
                        */
                        if (addr_to == NULL ||
                            (picoquic_get_addr_port((struct sockaddr*)&tuple->local_addr) == 0 &&
                                picoquic_compare_ip_addr(addr_to, (struct sockaddr*)&tuple->local_addr) == 0) ||
                            picoquic_compare_addr(addr_to, (struct sockaddr*)&tuple->local_addr) == 0) {
                            is_valid = 1;
                            tuple->challenge_response = challenge_response;
                            tuple->response_required = 1;
                            break;
                        }
                    }
                    tuple = tuple->next_tuple;
                }
            }
            if (!is_valid) {
                char buf1[128], buf2[128], buf3[128], buf4[128];
                picoquic_log_app_message(cnx,
                    "Path challenge[%" PRIu64 "] from %s to %s ignored, wrong addresses, expected %s - %s.\n",
                    path_x->unique_path_id,
                    picoquic_addr_text(addr_from, buf1, sizeof(buf1)),
                    picoquic_addr_text(addr_to, buf2, sizeof(buf2)),
                    picoquic_addr_text((struct sockaddr*)&path_x->first_tuple->peer_addr, buf3, sizeof(buf3)),
                    picoquic_addr_text((struct sockaddr*)&path_x->first_tuple->local_addr, buf4, sizeof(buf4))
                );
            }
            else if (!cnx->client_mode && cnx->local_parameters.migration_disabled) {
                /* We do not expect path challenges, unless they are on the default path
                * and match the preferred address.
                 */
                if (cnx->local_parameters.prefered_address.is_defined) {
                    /* TODO: verify that this is going to the preferred address. */
                    cnx->local_parameters.migration_disabled = 0;
                    picoquic_log_app_message(cnx, "Enabling migration after preferred address validation on path %" PRIu64, path_x->unique_path_id);
                }
                else {
                    picoquic_connection_error_ex(cnx, PICOQUIC_TRANSPORT_PROTOCOL_VIOLATION, picoquic_frame_type_path_challenge, "Migration is disabled");
                }
            }
        }
    }

    return bytes;
}

uint8_t * picoquic_format_path_response_frame(uint8_t* bytes, uint8_t* bytes_max, int* more_data, int* is_pure_ack,
    uint64_t challenge)
{
    uint8_t* bytes0 = bytes;
    if ((bytes = picoquic_frames_uint8_encode(bytes, bytes_max, picoquic_frame_type_path_response)) != NULL &&
        (bytes = picoquic_frames_uint64_encode(bytes, bytes_max, challenge)) != NULL) {
        *is_pure_ack = 0;
    }
    else {
        *more_data = 1;
        bytes = bytes0;
    }
    return bytes;
}

const uint8_t* picoquic_decode_path_response_frame(picoquic_cnx_t* cnx, const uint8_t* bytes, const uint8_t* bytes_max,
    picoquic_path_t * path_x, uint64_t current_time)
{
    uint64_t response;

    if ((bytes = picoquic_frames_uint64_decode(bytes+1, bytes_max, &response)) == NULL) {
        picoquic_connection_error(cnx, PICOQUIC_TRANSPORT_FRAME_FORMAT_ERROR, picoquic_frame_type_path_response);
    } else {
        /* Per QUIC V1, path responses must come on the same path. Ignore them if this cannot be verified. */
        if (path_x != NULL) {
            int found_challenge = 0;
            picoquic_tuple_t* tuple = path_x->first_tuple;
            picoquic_tuple_t* previous_tuple = NULL;

            while (tuple != NULL) {
                for (int ichal = 0; ichal < PICOQUIC_CHALLENGE_REPEAT_MAX; ichal++) {
                    if (response == tuple->challenge[ichal]) {
                        found_challenge = 1;
                        break;
                    }
                }
                if (found_challenge) {
                    break;
                }
                previous_tuple = tuple;
                tuple = tuple->next_tuple;
            }

            if (found_challenge && !tuple->challenge_verified) {
                tuple->challenge_verified = 1;
                /* Provide a qualified time estimate from challenge time */
<<<<<<< HEAD
                picoquic_update_path_rtt(cnx, path_x, path_x, -1, tuple->challenge_time_first, current_time, 0, 0);
                /* This challenge is verified. 
                * If this is a client, the path should replace the current path.
                * If this is a server, the replacement should happen if we have a NAT, maybe,
                * or if qualifying data is received, which will happen later.
                */
                if (previous_tuple != NULL /* && cnx->client_mode */) {
                    previous_tuple->next_tuple = tuple->next_tuple;
                    tuple->next_tuple = path_x->first_tuple;
                    path_x->first_tuple = tuple;
                    if (tuple->to_preferred_address) {
                        cnx->remote_parameters.migration_disabled = 0;
                        picoquic_log_app_message(cnx, "Migration to server preferred address successful on path %" PRIu64, path_x->unique_path_id);
                    }
                    picoquic_reset_path_mtu(path_x);
                }
                if (cnx->are_path_callbacks_enabled &&
=======
                picoquic_update_path_rtt(cnx, path_x, path_x, -1, path_x->challenge_time_first, current_time, 0, 0);

                if (cnx->are_path_callbacks_enabled && cnx->callback_fn != NULL &&
>>>>>>> f5e17ef0
                    cnx->callback_fn(cnx, path_x->unique_path_id, NULL, 0, picoquic_callback_path_available,
                        cnx->callback_ctx, path_x->app_path_ctx) != 0) {
                    picoquic_connection_error_ex(cnx, PICOQUIC_TRANSPORT_INTERNAL_ERROR,
                        picoquic_frame_type_path_response, "path available callback");
                    bytes = NULL;
                }
            }
        }
    }

    return bytes;
}

int picoquic_should_repeat_path_response_frame(picoquic_cnx_t* cnx, const uint8_t* bytes,
    size_t bytes_max)
{
    /* On the client side, challenge responses generally ought to be repeated in order to maximise
    * chances of handshake success. However, doing so on the server side may create a "blowback"
    * in case of attacks, if the initial challenge was set from an unreachable address, or if the
    * source address of the path challenge was forged.
    * If the node has sent several path responses, only the last one ought to be repeated.
    * If the path on which the response was sent is abandoned, there is no need to repeat
    * this frame. If the path is validated, then the response should always be repeated.
    */
    int should_repeat = 0;
    uint64_t response;
    if (picoquic_frames_uint64_decode(bytes + 1, bytes + bytes_max, &response) != NULL) {
        /* malformed frames will not be repeated */
        /* find the path on which the challenge was sent. */
        int path_index = -1;

        for (int i = 0; i < cnx->nb_paths; i++) {
            if (cnx->path[i]->first_tuple->challenge_response == response) {
                path_index = i;
                break;
            }
        }

        if (path_index >= 0 &&
            (cnx->path[path_index]->first_tuple->challenge_verified ||
                (cnx->client_mode && !cnx->path[path_index]->first_tuple->challenge_failed))) {
            should_repeat = 1;
        }
        else {
            should_repeat = 0;
        }
    }

    return should_repeat;
}

/* Handling of blocked frames.
 */

const uint8_t* picoquic_decode_blocked_frame(picoquic_cnx_t* cnx, const uint8_t* bytes, const uint8_t* bytes_max)
{
    if ((bytes = picoquic_frames_varint_skip(bytes+1, bytes_max)) == NULL) {
        picoquic_connection_error(cnx, PICOQUIC_TRANSPORT_FRAME_FORMAT_ERROR, 
            picoquic_frame_type_data_blocked);
    }
    return bytes;
}


const uint8_t* picoquic_decode_stream_blocked_frame(picoquic_cnx_t* cnx, const uint8_t* bytes, const uint8_t* bytes_max)
{
    /* TODO: check that the stream number is valid */
    if ((bytes = picoquic_frames_varint_skip(bytes+1, bytes_max)) == NULL ||
        (bytes = picoquic_frames_varint_skip(bytes,   bytes_max)) == NULL)
    {
        picoquic_connection_error(cnx, PICOQUIC_TRANSPORT_FRAME_FORMAT_ERROR, 
            picoquic_frame_type_stream_data_blocked);
    }
    return bytes;
}


const uint8_t* picoquic_decode_streams_blocked_frame(picoquic_cnx_t* cnx, const uint8_t* bytes, const uint8_t* bytes_max, uint8_t frame_id)
{
    uint64_t stream_limit = 0;
    if ((bytes = picoquic_frames_varint_decode(bytes+1, bytes_max, &stream_limit)) == NULL) {
        picoquic_connection_error(cnx, PICOQUIC_TRANSPORT_FRAME_FORMAT_ERROR, 
            frame_id);
    }
    else {
        uint64_t max_stream_id = (frame_id == picoquic_frame_type_streams_blocked_unidir) ?
            cnx->max_stream_id_unidir_local : cnx->max_stream_id_bidir_local;
        uint64_t local_limit = STREAM_RANK_FROM_ID(max_stream_id);
        if (stream_limit > local_limit) {
            picoquic_connection_error(cnx, PICOQUIC_TRANSPORT_STREAM_LIMIT_ERROR, frame_id);
        }
    }
    return bytes;
}


static const uint8_t* picoquic_skip_0len_frame(const uint8_t* bytes, const uint8_t* bytes_max)
{
    uint8_t frame = bytes[0];
    do {
        bytes++;
    } while (bytes < bytes_max && *bytes == frame);
    return bytes;
}

/* Handling of Handshake Done frame. 
 * The decode function is defined here, as well as a queue function.
 * There is no prepare function or skip function for this single byte frame.
 */
const uint8_t* picoquic_decode_handshake_done_frame(picoquic_cnx_t* cnx, const uint8_t* bytes, uint64_t current_time)
{
    if (!cnx->client_mode) {
        DBG_PRINTF("Handshake done (0x%x) not expected from client", bytes[0]);
        picoquic_connection_error(cnx, PICOQUIC_TRANSPORT_PROTOCOL_VIOLATION, bytes[0]);
        bytes = NULL;
    }
    else {
        bytes++;

        /* The connection is now confirmed */
        if (cnx->cnx_state == picoquic_state_client_ready_start) {
            /* Transition to client ready state.
             * The handshake is complete, all the handshake packets are implicitly acknowledged */
            picoquic_ready_state_transition(cnx, current_time);
        }
        else if (cnx->cnx_state < picoquic_state_client_ready_start) {
            DBG_PRINTF("Handshake done (0x%x) not expected in state %d", bytes[0], cnx->cnx_state);
            picoquic_connection_error(cnx, PICOQUIC_TRANSPORT_PROTOCOL_VIOLATION, picoquic_frame_type_handshake_done);
            bytes = NULL;
        }
    }
    return bytes;
}

int picoquic_queue_handshake_done_frame(picoquic_cnx_t* cnx)
{
    uint8_t frame_buffer = picoquic_frame_type_handshake_done;

    return picoquic_queue_misc_or_dg_frame(cnx, &cnx->first_datagram, &cnx->last_datagram,
            &frame_buffer, 1, 0, picoquic_packet_context_application);
}

/* Handling of datagram frames.
 * We follow the spec in
 * https://datatracker.ietf.org/doc/html/draft-ietf-quic-datagram
 */

const uint8_t* picoquic_skip_datagram_frame(const uint8_t* bytes, const uint8_t* bytes_max)
{
    uint8_t frame_id = *bytes++;
    unsigned int has_length = frame_id & 1;
    uint64_t length = 0;

    if (bytes != NULL) {
        if (has_length) {
            bytes = picoquic_frames_varint_decode(bytes, bytes_max, &length);
        }
        else {
            length = bytes_max - bytes ;
        }

        if (bytes != NULL) {
            bytes += length;
            if (bytes > bytes_max) {
                bytes = NULL;
            }
        }
    }

    return bytes;
}

uint8_t* picoquic_decode_datagram_frame_header(uint8_t* bytes, const uint8_t* bytes_max,
    uint8_t* frame_id, uint64_t* length)
{
    if (bytes != NULL) {
        *frame_id = *bytes++;
        if ((*frame_id) & 1) {
            if ((bytes = (uint8_t *)picoquic_frames_varint_decode(bytes, bytes_max, length)) != NULL &&
                (bytes + *length) > bytes_max) {
                bytes = NULL;
            }
        }
        else {
            *length = bytes_max - bytes;
        }
    }
    return bytes;
}

const uint8_t* picoquic_decode_datagram_frame(picoquic_cnx_t* cnx, picoquic_path_t * path_x, const uint8_t* bytes, const uint8_t* bytes_max)
{
    uint8_t frame_id = *bytes++;
    unsigned int has_length = frame_id & 1;
    uint64_t length = 0;

    if (bytes != NULL) {
        if (has_length) {
            if ((bytes = picoquic_frames_varint_decode(bytes, bytes_max, &length)) == NULL ||
                bytes + length > bytes_max ||
                length > cnx->local_parameters.max_datagram_frame_size) {
                picoquic_connection_error(cnx, PICOQUIC_TRANSPORT_FRAME_FORMAT_ERROR,
                    frame_id);
                bytes = NULL;
            }
        }
        else {
            length = bytes_max - bytes;
            if (length > cnx->local_parameters.max_datagram_frame_size) {
                picoquic_connection_error(cnx, PICOQUIC_TRANSPORT_FRAME_FORMAT_ERROR,
                    frame_id);
                bytes = NULL;
            }
        }
    }

    if (bytes != NULL && cnx->callback_fn != NULL) {
        /* submit the data to the app */
        if (cnx->callback_fn(cnx, (cnx->are_path_callbacks_enabled)?path_x->unique_path_id:0, (uint8_t*)bytes,
            (size_t)length, picoquic_callback_datagram, cnx->callback_ctx, NULL) != 0) {
            picoquic_connection_error(cnx, PICOQUIC_TRANSPORT_INTERNAL_ERROR, picoquic_frame_type_datagram);
            bytes = NULL;
        }
    }
    if (bytes != NULL){
        bytes += length;
    }

    return bytes;
}

uint8_t * picoquic_format_datagram_frame(uint8_t* bytes, uint8_t* bytes_max, int* more_data, int* is_pure_ack, size_t length, const uint8_t* src)
{
    uint8_t* bytes0 = bytes;

    if ((bytes = picoquic_frames_uint8_encode(bytes, bytes_max, picoquic_frame_type_datagram_l)) != NULL &&
        (bytes = picoquic_frames_varint_encode(bytes, bytes_max, length)) != NULL &&
        bytes + length <= bytes_max) {
        memcpy(bytes, src, length);
        bytes += length;
        *is_pure_ack = 0;
    }
    else {
        *more_data = 1;
        bytes = bytes0;
    }

    return bytes;
}

int picoquic_queue_datagram_frame(picoquic_cnx_t * cnx, size_t length, const uint8_t * src)
{
    int ret;
    if (length > PICOQUIC_DATAGRAM_QUEUE_MAX_LENGTH) {
        ret = PICOQUIC_ERROR_DATAGRAM_TOO_LONG;
    }
    else {
        size_t consumed = 0;
        uint8_t frame_buffer[PICOQUIC_MAX_PACKET_SIZE];
        int more_data = 0;
        int is_pure_ack = 1;
        uint8_t* bytes_next = picoquic_format_datagram_frame(frame_buffer, frame_buffer + sizeof(frame_buffer), &more_data, &is_pure_ack, length, src);

        if ((consumed = bytes_next - frame_buffer) > 0) {
            ret = picoquic_queue_misc_or_dg_frame(cnx, &cnx->first_datagram, &cnx->last_datagram,
                frame_buffer, consumed, 0, picoquic_packet_context_application);
        }
        else {
            ret = PICOQUIC_ERROR_FRAME_BUFFER_TOO_SMALL;
        }
    }
    return ret;
}

uint8_t * picoquic_format_first_datagram_frame(picoquic_cnx_t* cnx, uint8_t* bytes,
    uint8_t *bytes_max, int * more_data, int * is_pure_ack)
{
    if (bytes + cnx->first_datagram->length > bytes_max) {
        *more_data = 1;
    }
    else {
        bytes = picoquic_format_first_misc_or_dg_frame(bytes, bytes_max, more_data, is_pure_ack, 
            cnx->first_datagram, &cnx->first_datagram, &cnx->last_datagram);
    }

    return bytes;
}

/* Provide a datagram buffer for the length specified by the application.
 * The stack called with a pointer to the available space, which may extend
 * to the end of the packet. There are several interesting cases:
 * - if type + coded length + required space exceeds available:
 *     MUST use "undetermined length" encoding.
 *     if length < available space: 
 *         add bits of padding in front of the type field,
 *     return the buffer after type.
 * - else:
 *     set the low level type bit to 1 to show presence of length
 *     encode the length after the type
 *     return the buffer after length   
 */

typedef struct st_picoquic_datagram_buffer_argument_t {
    picoquic_cnx_t* cnx;
    picoquic_path_t* path_x;
    uint8_t* bytes0; /* Points to the beginning of the encoding of the datagram frame */
    uint8_t* bytes; /* Position after encoding the datagram frame type */
    uint8_t* bytes_max; /* Pointer to the end of the packet */
    uint8_t* after_data; /* Pointer to end of data written by app */
    size_t allowed_space; /* Data size from bytes to end of packet */
    int is_active; /* Whether the application has more datagrams ready to send or not. */
    int is_old_api; /* Whether the old buffer API was called. */
    int was_called; /* Whether the API was called. */
} picoquic_datagram_buffer_argument_t;

uint8_t* picoquic_provide_datagram_buffer_ex(void* context, size_t length, picoquic_datagram_active_enum is_active)
{
    picoquic_datagram_buffer_argument_t* data_ctx = (picoquic_datagram_buffer_argument_t*)context;
    uint8_t* buffer = NULL;

    data_ctx->is_active = ((int)is_active) & 1;
    data_ctx->was_called = 1;

    if (!data_ctx->is_old_api) {
        /* We apply the state change at this point, rather than after the return of the
        * callback, so as to minimize "developer surprise". If the  application calls
        * "picoquic_mark_datagram_ready" after this call, the value set by the
        * application will stick.
        * There are two active flag: global, if the application is ready to send datagrams
        * on any stream, and per path, if the application wants to send datagrams
        * again on that path.
        */
        data_ctx->cnx->is_datagram_ready = is_active;
        if (data_ctx->path_x != NULL) {
            data_ctx->path_x->is_datagram_ready = ((int)is_active)>>1;
        }
    }

    if (length > 0 && length <= data_ctx->allowed_space) {
        /* Compute the length of header and length field */
        uint8_t* after_length = picoquic_frames_varint_encode(
            data_ctx->bytes, data_ctx->bytes_max, length);
        if (after_length == NULL || after_length + length > data_ctx->bytes_max) {
            /* Too long! */
            uint8_t* bytes = picoquic_frames_varint_encode(data_ctx->bytes0,
                data_ctx->bytes_max, picoquic_frame_type_datagram);
            uint8_t* tail = bytes + length;
            if (tail < data_ctx->bytes_max) {
                size_t delta = data_ctx->bytes_max - tail;
                memset(data_ctx->bytes0, picoquic_frame_type_padding, delta);
                bytes = picoquic_frames_varint_encode(data_ctx->bytes0 + delta,
                    data_ctx->bytes_max, picoquic_frame_type_datagram);
            }
            data_ctx->after_data = bytes + length;
            buffer = bytes;
        }
        else {
            buffer = after_length;
            data_ctx->after_data = after_length + length;
        }
    }

    return buffer;
}

uint8_t* picoquic_provide_datagram_buffer(void* context, size_t length)
{
    return picoquic_provide_datagram_buffer_ex(context, length, picoquic_datagram_not_active);
}

/* Ready for datagram callback.
 * Called if the application has declared such readiness.
 * Provides context in "buffer" space
 * Application will then call picoquic_provide_datagram_buffer if
 * datagram is actually available, and then fill the number of specified.
 * The picoquic_provide_datagram_buffer will set the "still listening" bit
 */

uint8_t* picoquic_format_ready_datagram_frame(picoquic_cnx_t* cnx, picoquic_path_t * path_x, uint8_t* bytes,
    uint8_t* bytes_max, int* more_data, int* is_pure_ack, int * ret)
{
    uint8_t* bytes0 = bytes;

    if ((bytes = picoquic_frames_varint_encode(bytes, bytes_max, picoquic_frame_type_datagram_l)) == NULL ||
        bytes + 16 > bytes_max){
        bytes = bytes0;
        *more_data = 1;
    }
    else {
        /* Compute the length */
        size_t allowed_space = bytes_max - bytes;
        picoquic_datagram_buffer_argument_t datagram_data_context;

        if (allowed_space > cnx->remote_parameters.max_datagram_frame_size) {
            allowed_space = cnx->remote_parameters.max_datagram_frame_size;
        }

        datagram_data_context.cnx = cnx;
        datagram_data_context.path_x = path_x;
        datagram_data_context.bytes0 = bytes0;
        datagram_data_context.bytes = bytes;
        datagram_data_context.bytes_max = bytes_max;
        datagram_data_context.allowed_space = allowed_space;
        datagram_data_context.after_data = bytes0;
        datagram_data_context.is_active = 0;
        datagram_data_context.is_old_api = 0;
        datagram_data_context.was_called = 0;

        if (cnx->callback_fn != NULL && (cnx->callback_fn)(cnx, (cnx->are_path_callbacks_enabled)?path_x->unique_path_id:0, (uint8_t*)&datagram_data_context, allowed_space,
            picoquic_callback_prepare_datagram, cnx->callback_ctx, NULL) != 0) {
            /* something went wrong */
            picoquic_log_app_message(cnx, "Prepare datagram returns error 0x%x", PICOQUIC_TRANSPORT_INTERNAL_ERROR);
            *ret = picoquic_connection_error(cnx, PICOQUIC_TRANSPORT_INTERNAL_ERROR, 0);
            bytes = bytes0; /* CHECK: SHOULD THIS BE NULL ? */
        }
        else {
            bytes = datagram_data_context.after_data;
            if (bytes > bytes0) {
                *is_pure_ack = 0;
            }

            if (datagram_data_context.is_old_api || !datagram_data_context.was_called) {
                *more_data |= cnx->is_datagram_ready;
            }
            else {
                *more_data |= datagram_data_context.is_active;
            }
        }
    }

    return bytes;
}

/* ACK Frequency frames 
 */
const uint8_t* picoquic_skip_ack_frequency_frame(const uint8_t* bytes, const uint8_t* bytes_max)
{
    /* This code assumes that the frame type is already skipped */
    if ((bytes = picoquic_frames_varint_skip(bytes, bytes_max)) != NULL &&
        (bytes = picoquic_frames_varint_skip(bytes, bytes_max)) != NULL &&
        (bytes = picoquic_frames_varint_skip(bytes, bytes_max)) != NULL) {
        bytes = picoquic_frames_varint_skip(bytes, bytes_max);
    }
    return bytes;
}

const uint8_t* picoquic_parse_ack_frequency_frame(const uint8_t* bytes, const uint8_t* bytes_max,
    uint64_t* seq, uint64_t* packets, uint64_t* microsec, uint8_t * ignore_order, uint64_t *reordering_threshold)
{
    *reordering_threshold = 0;
    if ((bytes = picoquic_frames_varint_decode(bytes, bytes_max, seq)) != NULL &&
        (bytes = picoquic_frames_varint_decode(bytes, bytes_max, packets)) != NULL &&
        (bytes = picoquic_frames_varint_decode(bytes, bytes_max, microsec)) != NULL &&
        (bytes = picoquic_frames_varint_decode(bytes, bytes_max, reordering_threshold)) != NULL){
        *ignore_order = (*reordering_threshold == 0);
    }
    return bytes;
}

const uint8_t* picoquic_decode_ack_frequency_frame(const uint8_t* bytes, const uint8_t* bytes_max, picoquic_cnx_t * cnx)
{
    uint64_t seq = 0;
    uint64_t packets = 0;
    uint64_t microsec = 0;
    uint8_t ignore_order = 0;
    uint64_t reordering_threshold = 0;

    /* This code assumes that the frame type is already skipped */
    if ((bytes = picoquic_parse_ack_frequency_frame(bytes, bytes_max, &seq, &packets, &microsec, &ignore_order, &reordering_threshold)) != NULL){
        if (!cnx->is_ack_frequency_negotiated ||
            microsec < cnx->local_parameters.min_ack_delay ||
            packets == 0 ||
            ignore_order > 1) {
            picoquic_connection_error(cnx, PICOQUIC_TRANSPORT_FRAME_FORMAT_ERROR,
                picoquic_frame_type_ack_frequency);
            bytes = NULL;
        }
        else {
            int64_t delta = seq - cnx->ack_frequency_sequence_remote;
            if (delta > 0) {
                cnx->ack_frequency_sequence_remote = seq;
                cnx->ack_gap_remote = packets;
                cnx->ack_delay_remote = microsec;
                cnx->ack_ignore_order_remote = (ignore_order) ? 1 : 0;
                cnx->ack_reordering_threshold_remote = reordering_threshold;
                /* Keep track of statistics on ACK parameters */
                if (packets > cnx->max_ack_gap_remote) {
                    cnx->max_ack_gap_remote = packets;
                }
                if (microsec > cnx->max_ack_delay_remote) {
                    cnx->max_ack_delay_remote = microsec;
                }
                else if (microsec < cnx->min_ack_delay_remote) {
                    cnx->min_ack_delay_remote = microsec;
                }
            }
        }
    }
    return bytes;
}

uint8_t* picoquic_format_ack_frequency_frame(picoquic_cnx_t* cnx, uint8_t* bytes, uint8_t* bytes_max, int* more_data)
{
    uint8_t* bytes0 = bytes;
    uint64_t seq = cnx->ack_frequency_sequence_local + 1;
    uint64_t ack_gap;
    uint64_t ack_delay_max;
    uint64_t reordering_threshold = (cnx->ack_ignore_order_local) ? 0 : 1;

    /* Compute the desired value of the ack frequency*/
    picoquic_compute_ack_gap_and_delay(cnx, cnx->path[0]->rtt_min, cnx->remote_parameters.min_ack_delay,
        cnx->path[0]->bandwidth_estimate, &ack_gap, &ack_delay_max);
    
    if (ack_gap <= cnx->ack_gap_local &&
        ack_delay_max >= (7*cnx->ack_frequency_delay_local)/8 &&
        ack_delay_max <= (9* cnx->ack_frequency_delay_local) / 8) {
        cnx->is_ack_frequency_updated = 0;
    }
    else {
        if (ack_gap < cnx->ack_gap_local) {
            ack_gap = cnx->ack_gap_local;
        }
        if ((bytes = picoquic_frames_varint_encode(bytes, bytes_max, picoquic_frame_type_ack_frequency)) != NULL &&
            (bytes = picoquic_frames_varint_encode(bytes, bytes_max, seq)) != NULL &&
            (bytes = picoquic_frames_varint_encode(bytes, bytes_max, ack_gap)) != NULL &&
            (bytes = picoquic_frames_varint_encode(bytes, bytes_max, ack_delay_max)) != NULL &&
            (bytes = picoquic_frames_varint_encode(bytes, bytes_max, reordering_threshold)) != NULL) {
            cnx->ack_frequency_sequence_local = seq;
            cnx->ack_gap_local = ack_gap;
            cnx->ack_frequency_delay_local = ack_delay_max;
            cnx->is_ack_frequency_updated = 0;
            if (ack_gap > cnx->max_ack_gap_local) {
                cnx->max_ack_gap_local = ack_gap;
            }
            if (ack_delay_max < cnx->min_ack_delay_local) {
                cnx->min_ack_delay_local = ack_delay_max;
            }
            if (ack_delay_max > cnx->max_ack_delay_local) {
                cnx->max_ack_delay_local = ack_delay_max;
            }
        }
        else {
            bytes = bytes0;
            *more_data = 1;
        }
    }
    return bytes;
}

/* Immediate ACK frame
 */
const uint8_t* picoquic_skip_immediate_ack_frame(const uint8_t* bytes, const uint8_t* bytes_max)
{
    /* This code assumes that the frame type is already skipped */
    return bytes;
}

const uint8_t* picoquic_decode_immediate_ack_frame(const uint8_t* bytes, const uint8_t* bytes_max, picoquic_cnx_t * cnx,
    picoquic_path_t * path_x, uint64_t current_time)
{
    /* This code assumes that the frame type is already skipped */
    if (bytes != NULL && bytes < bytes_max){
        if (!cnx->is_ack_frequency_negotiated) {
            picoquic_connection_error(cnx, PICOQUIC_TRANSPORT_PROTOCOL_VIOLATION,
                picoquic_frame_type_immediate_ack);
            bytes = NULL;
        }
        else {
            /* set the immediate ACK requested flag */
            cnx->is_immediate_ack_required = 1;
            picoquic_set_ack_needed(cnx, current_time, picoquic_packet_context_application, path_x, 1);
        }
    }
    return bytes;
}

uint8_t* picoquic_format_immediate_ack_frame(uint8_t* bytes, uint8_t* bytes_max, int * more_data)
{
    uint8_t* bytes_0 = bytes;
    if ((bytes = picoquic_frames_varint_encode(bytes, bytes_max, picoquic_frame_type_immediate_ack)) == NULL) {
        bytes = bytes_0;
        *more_data = 1;
    }
    return bytes;
}


/* Time stamp frames
 */
const uint8_t* picoquic_skip_time_stamp_frame(const uint8_t* bytes, const uint8_t* bytes_max)
{
    /* This code assumes that the frame type is already skipped */
    bytes = picoquic_frames_varint_skip(bytes, bytes_max);
    return bytes;
}

const uint8_t* picoquic_parse_time_stamp_frame(const uint8_t* bytes, const uint8_t* bytes_max,
    uint64_t* time_stamp)
{
    bytes = picoquic_frames_varint_decode(bytes, bytes_max, time_stamp);
    return bytes;
}

const uint8_t* picoquic_decode_time_stamp_frame(const uint8_t* bytes, const uint8_t* bytes_max, picoquic_cnx_t* cnx,
    picoquic_packet_data_t * packet_data)
{
    uint64_t time_stamp = 0;

    /* This code assumes that the frame type is already skipped */
    if ((bytes = picoquic_parse_time_stamp_frame(bytes, bytes_max, &time_stamp)) != NULL) {
        if (!cnx->is_time_stamp_enabled) {
            picoquic_connection_error(cnx, PICOQUIC_TRANSPORT_PROTOCOL_VIOLATION,
                picoquic_frame_type_time_stamp);
            bytes = NULL;
        }
        else {
            time_stamp <<= cnx->remote_parameters.ack_delay_exponent;

            if (time_stamp > packet_data->last_time_stamp_received) {
                packet_data->last_time_stamp_received = time_stamp;
            }
        }
    }
    return bytes;
}

uint8_t* picoquic_format_time_stamp_frame(picoquic_cnx_t* cnx, uint8_t* bytes, uint8_t* bytes_max, int* more_data, uint64_t current_time)
{
    uint8_t* bytes0 = bytes;
    uint64_t time_stamp = (current_time - cnx->start_time) >> cnx->local_parameters.ack_delay_exponent;

    if ((bytes = picoquic_frames_varint_encode(bytes, bytes_max, picoquic_frame_type_time_stamp)) == NULL ||
        (bytes = picoquic_frames_varint_encode(bytes, bytes_max, time_stamp)) == NULL) {
        bytes = bytes0;
        *more_data = 1;
    }

    return bytes;
}

size_t picoquic_encode_time_stamp_length(picoquic_cnx_t* cnx, uint64_t current_time)
{
    uint64_t time_stamp = (current_time - cnx->start_time) >> cnx->local_parameters.ack_delay_exponent;

    return (2 + picoquic_encode_varint_length(time_stamp));
}

/* Multipath PATH ABANDON frames
 */

const uint8_t* picoquic_skip_path_abandon_frame(const uint8_t* bytes, const uint8_t* bytes_max)
{
    /* This code assumes that the frame type is already skipped */
    if ((bytes = picoquic_frames_varint_skip(bytes, bytes_max)) != NULL) {
        bytes = picoquic_frames_varint_skip(bytes, bytes_max);
    }
    return bytes;
}

const uint8_t* picoquic_parse_path_abandon_frame(const uint8_t* bytes, const uint8_t* bytes_max,
    uint64_t* path_id, uint64_t* reason)
{
    if ((bytes = picoquic_frames_varint_decode(bytes, bytes_max, path_id)) != NULL) {
        bytes = picoquic_frames_varint_decode(bytes, bytes_max, reason);
    }
    return bytes;
}

const uint8_t* picoquic_decode_path_abandon_frame(const uint8_t* bytes, const uint8_t* bytes_max,
    picoquic_cnx_t* cnx, uint64_t current_time)
{
    uint64_t unique_path_id;
    uint64_t reason = 0;

    /* This code assumes that the frame type is already skipped */

    if (!cnx->is_multipath_enabled) {
        /* Frame is unexpected */
        picoquic_connection_error_ex(cnx, PICOQUIC_TRANSPORT_PROTOCOL_VIOLATION,
            picoquic_frame_type_path_abandon, "multipath not negotiated");
    }
    else if ((bytes = picoquic_parse_path_abandon_frame(bytes, bytes_max, &unique_path_id, &reason)) == NULL) {
        /* Bad frame encoding */
        picoquic_connection_error_ex(cnx, PICOQUIC_TRANSPORT_FRAME_FORMAT_ERROR,
            picoquic_frame_type_path_abandon, "bad abandon frame");
    }
    else if (unique_path_id > cnx->max_path_id_local) {
        /* Invalid path ID */
        picoquic_connection_error_ex(cnx, PICOQUIC_TRANSPORT_PROTOCOL_VIOLATION,
            picoquic_frame_type_path_abandon, "Path ID over limit");
        bytes = NULL;
    }
    else {
        /* process the abandon frame */
        int path_index = picoquic_find_path_by_unique_id(cnx, unique_path_id);
        if (path_index >= 0) {
            if (!cnx->path[path_index]->path_is_demoted) {
                /* The peer is asking to abandon an existing path */
                cnx->path[path_index]->path_abandon_received = 1;
                picoquic_demote_path(cnx, path_index, current_time, 0, NULL);
            }
            else if (!cnx->path[path_index]->path_abandon_received) {
                cnx->path[path_index]->path_abandon_received = 1;
            }
            else {
                /* Already abandoned... */
                picoquic_log_app_message(cnx, "Ignore redundant abandon path with ID: %" PRIu64,
                    unique_path_id);
            }
        }
        else {
            /* The path is either not created yet or already deleted. This is not an
             * error because the path ID is valid. We may need to delete the
             * stash of CID, send an Abandon frame, etc. */
            picoquic_local_cnxid_list_t* local_cnxid_list =
                picoquic_find_or_create_local_cnxid_list(cnx, unique_path_id, 0);
            if (local_cnxid_list == NULL) {
                /* Already deleted. Add line in log for debug */
                picoquic_log_app_message(cnx, "Ignore abandon path with deleted ID: %" PRIu64,
                    unique_path_id);
            }
            else {
                if (!local_cnxid_list->is_demoted) {
                    /* Do the demotion work of a local cnxid. */
                    if (picoquic_demote_local_cnxid_list(cnx, unique_path_id,
                        0, current_time) != 0) {
                        /* Sorry, this is a local error */
                        bytes = NULL;
                    }
                }
                /* The path id was demoted. We can clear the list of local ID */
                picoquic_delete_local_cnxid_list(cnx, local_cnxid_list);
            }
        }
    }
    return bytes;
}

uint8_t* picoquic_format_path_abandon_frame(uint8_t* bytes, uint8_t* bytes_max, int* more_data,
    uint64_t path_id, uint64_t reason)
{
    uint8_t* bytes0 = bytes;

    if ((bytes = picoquic_frames_varint_encode(bytes, bytes_max, picoquic_frame_type_path_abandon)) == NULL ||
        (bytes = picoquic_frames_varint_encode(bytes, bytes_max, path_id)) == NULL ||
        (bytes = picoquic_frames_varint_encode(bytes, bytes_max, reason)) == NULL) {
        bytes = bytes0;
        *more_data = 1;
    }

    return bytes;
}

int picoquic_queue_path_abandon_frame(picoquic_cnx_t* cnx,
    uint64_t unique_path_id, uint64_t reason)
{
    int ret = 0;
    uint8_t buffer[512];
    uint8_t* end_bytes;
    int more_data = 0;
    end_bytes = picoquic_format_path_abandon_frame(buffer, buffer + sizeof(buffer), &more_data,
        unique_path_id, reason);
    if (end_bytes == NULL ||
        picoquic_queue_misc_frame(cnx, buffer, end_bytes - buffer, 0,
            picoquic_packet_context_application) != 0) {
        /* Could not format or could not queue. Internal error. */
        ret = -1;
    }
    return ret;
}

/* Multipath PATH BACKUP and AVAILABLE frames
*/
uint8_t* picoquic_format_path_available_or_backup_frame(
    uint8_t* bytes, const uint8_t* bytes_max, uint64_t frame_type,
    uint64_t path_id, uint64_t sequence, int* more_data)
{
    /* This code assumes that the frame type is already skipped */
    uint8_t* bytes0 = bytes;
    if ((bytes = picoquic_frames_varint_encode(bytes, bytes_max, frame_type)) == NULL ||
        (bytes = picoquic_frames_varint_encode(bytes, bytes_max, path_id)) == NULL ||
        (bytes = picoquic_frames_varint_encode(bytes, bytes_max, sequence)) == NULL) {
        bytes = bytes0;
        *more_data = 1;
    }
    return bytes;
}

int picoquic_queue_path_available_or_backup_frame(
    picoquic_cnx_t * cnx, picoquic_path_t * path_x, picoquic_path_status_enum status)
{
    int ret = 0;

    if (path_x->first_tuple->p_remote_cnxid == NULL) {
        ret = -1;
    }
    else {
        /* Buffer sized so the call to format always succeeds */
        uint8_t frame_buffer[256];
        uint64_t frame_type = (status == picoquic_path_status_available) ?
            picoquic_frame_type_path_available : picoquic_frame_type_path_backup;
        uint64_t sequence = cnx->status_sequence_to_send_next++;
        uint64_t path_id = (cnx->is_multipath_enabled)?
            path_x->unique_path_id :
            path_x->first_tuple->p_remote_cnxid->sequence;
        int is_pure_ack = 0;
        int more_data = 0;
        uint8_t* bytes_next = picoquic_format_path_available_or_backup_frame(
            frame_buffer, frame_buffer + sizeof(frame_buffer), frame_type, path_id, sequence, &more_data);
        size_t consumed = bytes_next - frame_buffer;
        ret = picoquic_queue_misc_frame(cnx, frame_buffer, consumed, is_pure_ack,
                picoquic_packet_context_application);
        if (ret == 0) {
            path_x->status_sequence_sent_last = sequence;
        }
    }

    return ret;
}

const uint8_t* picoquic_skip_path_available_or_backup_frame(const uint8_t* bytes, const uint8_t* bytes_max)
{
    /* This code assumes that the frame type is already skipped */
    if ((bytes = picoquic_frames_varint_skip(bytes, bytes_max)) != NULL){
        bytes = picoquic_frames_varint_skip(bytes, bytes_max);
    }
    return bytes;
}

const uint8_t* picoquic_parse_path_available_or_backup_frame(const uint8_t* bytes, const uint8_t* bytes_max,
    uint64_t* path_id, uint64_t* sequence)
{
    if ((bytes = picoquic_frames_varint_decode(bytes, bytes_max, path_id)) != NULL){
        bytes = picoquic_frames_varint_decode(bytes, bytes_max, sequence);
    }
    return bytes;
}

const uint8_t* picoquic_decode_path_available_or_backup_frame(const uint8_t* bytes, const uint8_t* bytes_max,
    uint64_t frame_id64, picoquic_cnx_t* cnx, uint64_t current_time)
{
    uint64_t path_id;
    uint64_t sequence;

    /* This code assumes that the frame type is already skipped */

    if (!cnx->is_multipath_enabled) {
        /* Frame is unexpected */
        picoquic_connection_error_ex(cnx, PICOQUIC_TRANSPORT_PROTOCOL_VIOLATION,
            frame_id64, "multipath not negotiated");
    }
    else if ((bytes = picoquic_parse_path_available_or_backup_frame(bytes, bytes_max, &path_id, &sequence)) == NULL) {
        /* Bad frame encoding */
        picoquic_connection_error_ex(cnx, PICOQUIC_TRANSPORT_FRAME_FORMAT_ERROR,
            frame_id64, "bad status frame");
    }
    else {
        /* process the status frame */
        int path_number = picoquic_find_path_by_unique_id(cnx, path_id);
        if (path_number < 0) {
            /* Invalid path ID. Just ignore this frame. Add line in log for debug */
            picoquic_log_app_message(cnx, "Ignore path %s frame with invalid ID: %" PRIu64,
                (frame_id64 == picoquic_frame_type_path_available)?"available":"backup", path_id);
        }
        else {
            if (cnx->path[path_number]->status_sequence_to_receive_next > sequence) {
                /* Old frame, ignore. */
            }
            else {
                /* Status will be set to 1 for backup, 0 for available.
                 * Default status is 0.
                 */
                cnx->path[path_number]->status_sequence_to_receive_next = sequence + 1;
                cnx->path[path_number]->path_is_backup = (frame_id64 == picoquic_frame_type_path_available) ? 0:1;
            }
        }
    }
    return bytes;
}

int picoquic_path_available_or_backup_frame_need_repeat(picoquic_cnx_t* cnx, const uint8_t* bytes,
    const uint8_t* bytes_max, int* no_need_to_repeat)
{
    int ret = 0;
    uint64_t path_id = 0;
    uint64_t sequence = 0;

    *no_need_to_repeat = 0;

    if ((bytes = picoquic_parse_path_available_or_backup_frame(bytes, bytes_max, &path_id, &sequence)) == NULL){
        /* Malformed frame, do not retransmit */
        *no_need_to_repeat = 1;
    }
    else {
        /* check whether this is the last frame sent on path */
        int path_number = picoquic_find_path_by_unique_id(cnx, path_id);
        if (path_number < 0 ||
            cnx->path[path_number]->status_sequence_sent_last != sequence ||
            cnx->path[path_number]->path_is_demoted) {
            /* If the path is not there anymore, or is demoted, or
             * this is not the last status, no point repeating the frame. */
            *no_need_to_repeat = 1;
        }
    }
    return ret;
}

/* MAX PATHS frame */
uint8_t* picoquic_format_max_path_id_frame(
    uint8_t* bytes, const uint8_t* bytes_max, uint64_t max_path_id, int * more_data)
{
    uint8_t* bytes0 = bytes;
    if ((bytes = picoquic_frames_varint_encode(bytes, bytes_max, picoquic_frame_type_max_path_id)) == NULL ||
        (bytes = picoquic_frames_varint_encode(bytes, bytes_max, max_path_id)) == NULL){
        bytes = bytes0;
        *more_data = 1;
    }
    return bytes;
}

int picoquic_queue_max_path_id_frame(
    picoquic_cnx_t* cnx)
{
    /* Frame buffer sized so the code will always succeed */
    int ret = 0;
    uint8_t frame_buffer[256];
    int is_pure_ack = 0;
    int more_data = 0;
    uint8_t* bytes_next = picoquic_format_max_path_id_frame(
        frame_buffer, frame_buffer + sizeof(frame_buffer), cnx->max_path_id_local, & more_data);
    size_t consumed = bytes_next - frame_buffer;
    ret = picoquic_queue_misc_frame(cnx, frame_buffer, consumed, is_pure_ack,
        picoquic_packet_context_application);
    return ret;
}

const uint8_t* picoquic_skip_max_path_id_frame(const uint8_t* bytes, const uint8_t* bytes_max)
{
    /* This code assumes that the frame type is already skipped */
    bytes = picoquic_frames_varint_skip(bytes, bytes_max);
    return bytes;
}

const uint8_t* picoquic_parse_max_path_id_frame(const uint8_t* bytes, const uint8_t* bytes_max,
    uint64_t* max_path_id)
{
    bytes = picoquic_frames_varint_decode(bytes, bytes_max, max_path_id);
    return bytes;
}

const uint8_t* picoquic_decode_max_path_id_frame(const uint8_t* bytes, const uint8_t* bytes_max,
    picoquic_cnx_t* cnx)
{
    uint64_t max_path_id;

    /* This code assumes that the frame type is already skipped */

    if (!cnx->is_multipath_enabled) {
        /* Frame is unexpected */
        picoquic_connection_error_ex(cnx, PICOQUIC_TRANSPORT_PROTOCOL_VIOLATION,
            picoquic_frame_type_max_path_id, "unique path_id not negotiated");
    }
    else if ((bytes = picoquic_parse_max_path_id_frame(bytes, bytes_max, &max_path_id)) == NULL) {
        /* Bad frame encoding */
        picoquic_connection_error_ex(cnx, PICOQUIC_TRANSPORT_FRAME_FORMAT_ERROR,
            picoquic_frame_type_max_path_id, "bad max paths frame");
    }
    else {
        /* process the max paths frame */
        if (cnx->max_path_id_remote < max_path_id) {
            cnx->max_path_id_remote = max_path_id;
        }
    }
    return bytes;
}

int picoquic_max_path_id_frame_needs_repeat(picoquic_cnx_t* cnx, const uint8_t* bytes,
    const uint8_t* bytes_max, int* no_need_to_repeat)
{
    int ret = 0;
    uint64_t max_path_id = 0;

    *no_need_to_repeat = 0;

    if ((bytes = picoquic_parse_max_path_id_frame(bytes, bytes_max, &max_path_id)) == NULL){
        /* Malformed frame, do not retransmit */
        *no_need_to_repeat = 1;
    }
    else {
        /* check whether this is the last frame sent, and whether we already
         * have received an ack */
        if (max_path_id <= cnx->max_path_id_local || max_path_id <= cnx->max_path_id_acknowledged){
            *no_need_to_repeat = 1;
        }
    }
    return ret;
}


int picoquic_process_ack_of_max_path_id_frame(picoquic_cnx_t* cnx, const uint8_t* bytes,
    size_t bytes_max, size_t* consumed)
{
    int ret = 0;
    uint64_t max_path_id = 0;

    const uint8_t * bytes_next = picoquic_parse_max_path_id_frame(bytes, bytes + bytes_max, &max_path_id);

    if (bytes_next != NULL){
        if (cnx->max_path_id_acknowledged < max_path_id) {
            cnx->max_path_id_acknowledged = max_path_id;
        }
        *consumed = bytes_next - bytes;
    }
    else {
        /* Internal error -- cannot parse the stored packet */
        *consumed = bytes_max;
        ret = -1;
    }

    return ret;
}

/* PATHS BLOCKED frame */
uint8_t* picoquic_format_paths_blocked_frame(
    uint8_t* bytes, const uint8_t* bytes_max, uint64_t max_path_id, int * more_data)
{
    /* This code assumes that the frame type is already skipped */
    uint8_t* bytes0 = bytes;
    if ((bytes = picoquic_frames_varint_encode(bytes, bytes_max, picoquic_frame_type_paths_blocked)) == NULL ||
        (bytes = picoquic_frames_varint_encode(bytes, bytes_max, max_path_id)) == NULL){
        bytes = bytes0;
        *more_data = 1;
    }
    return bytes;
}

int picoquic_queue_paths_blocked_frame(
    picoquic_cnx_t* cnx)
{
    /* Call to format will always succeed */
    int ret = 0;
    uint8_t frame_buffer[256];
    int is_pure_ack = 0;
    int more_data = 0;
    uint8_t* bytes_next = picoquic_format_paths_blocked_frame(
        frame_buffer, frame_buffer + sizeof(frame_buffer), cnx->max_path_id_remote, & more_data);
    size_t consumed = bytes_next - frame_buffer;
    ret = picoquic_queue_misc_frame(cnx, frame_buffer, consumed, is_pure_ack,
        picoquic_packet_context_application);
    return ret;
}

const uint8_t* picoquic_skip_paths_blocked_frame(const uint8_t* bytes, const uint8_t* bytes_max)
{
    /* This code assumes that the frame type is already skipped */
    bytes = picoquic_frames_varint_skip(bytes, bytes_max);
    return bytes;
}

const uint8_t* picoquic_parse_paths_blocked_frame(const uint8_t* bytes, const uint8_t* bytes_max,
    uint64_t* max_path_id)
{
    bytes = picoquic_frames_varint_decode(bytes, bytes_max, max_path_id);
    return bytes;
}

const uint8_t* picoquic_decode_paths_blocked_frame(const uint8_t* bytes, const uint8_t* bytes_max,
    picoquic_cnx_t* cnx)
{
    uint64_t max_path_id;

    /* This code assumes that the frame type is already skipped */

    if (!cnx->is_multipath_enabled) {
        /* Frame is unexpected */
        picoquic_connection_error_ex(cnx, PICOQUIC_TRANSPORT_PROTOCOL_VIOLATION,
            picoquic_frame_type_paths_blocked, "multipath extension not negotiated");
    }
    else if ((bytes = picoquic_parse_paths_blocked_frame(bytes, bytes_max, &max_path_id)) == NULL) {
        /* Bad frame encoding */
        picoquic_connection_error_ex(cnx, PICOQUIC_TRANSPORT_FRAME_FORMAT_ERROR,
            picoquic_frame_type_paths_blocked, "bad path blocked frame");
    }
    return bytes;
}

int picoquic_paths_blocked_frame_needs_repeat(picoquic_cnx_t* cnx, const uint8_t* bytes,
    const uint8_t* bytes_max, int* no_need_to_repeat)
{
    int ret = 0;
    uint64_t max_path_id = 0;

    *no_need_to_repeat = 0;

    if ((bytes = picoquic_parse_paths_blocked_frame(bytes, bytes_max, &max_path_id)) == NULL) {
        /* Malformed frame, do not retransmit */
        *no_need_to_repeat = 1;
    }
    else {
        /* check whether this is the last frame sent, and whether we already
         * have received an ack */
        if (max_path_id <= cnx->max_path_id_remote || max_path_id <= cnx->paths_blocked_acknowledged) {
            *no_need_to_repeat = 1;
        }
    }
    return ret;
}


int picoquic_process_ack_of_paths_blocked_frame(picoquic_cnx_t* cnx, const uint8_t* bytes,
    size_t bytes_max, size_t* consumed)
{
    int ret = 0;
    uint64_t max_path_id = 0;

    const uint8_t* bytes_next = picoquic_parse_paths_blocked_frame(bytes, bytes + bytes_max, &max_path_id);

    if (bytes_next != NULL) {
        if (cnx->paths_blocked_acknowledged < max_path_id) {
            cnx->paths_blocked_acknowledged = max_path_id;
        }
        *consumed = bytes_next - bytes;
    }
    else {
        /* Internal error -- cannot parse the stored packet */
        *consumed = bytes_max;
        ret = -1;
    }

    return ret;
}

/* PATH CID BLOCKED frame */
uint8_t* picoquic_format_path_cid_blocked_frame(
    uint8_t* bytes, const uint8_t* bytes_max, uint64_t path_id, uint64_t next_sequence_number, int* more_data)
{
    /* This code assumes that the frame type is already skipped */
    uint8_t* bytes0 = bytes;
    if ((bytes = picoquic_frames_varint_encode(bytes, bytes_max, picoquic_frame_type_path_cid_blocked)) == NULL ||
        (bytes = picoquic_frames_varint_encode(bytes, bytes_max, path_id)) == NULL ||
        (bytes = picoquic_frames_varint_encode(bytes, bytes_max, next_sequence_number)) == NULL) {
        bytes = bytes0;
        *more_data = 1;
    }
    return bytes;
}

uint64_t picoquic_path_cid_next_sequence_number(picoquic_path_t * path_x)
{
    picoquic_remote_cnxid_stash_t* stash = picoquic_find_or_create_remote_cnxid_stash(path_x->cnx, path_x->unique_path_id, 0);
    uint64_t next_sequence_number = 0;

    if (stash != NULL) {
        picoquic_remote_cnxid_t* remote_cnxid = stash->cnxid_stash_first;

        while (remote_cnxid != NULL) {
            if (remote_cnxid->sequence >= next_sequence_number) {
                next_sequence_number = remote_cnxid->sequence + 1;
            }
            remote_cnxid = remote_cnxid->next;
        }
    }
    return next_sequence_number;
}

int picoquic_queue_path_cid_blocked_frame(
    picoquic_path_t * path_x)
{
    /* Call to format will always succeed */
    int ret = 0;
    uint8_t frame_buffer[256];
    int is_pure_ack = 0;
    int more_data = 0;
    uint64_t next_sequence_number = picoquic_path_cid_next_sequence_number(path_x);
    uint8_t* bytes_next = picoquic_format_path_cid_blocked_frame(
        frame_buffer, frame_buffer + sizeof(frame_buffer), path_x->unique_path_id, 
        next_sequence_number, &more_data);
    size_t consumed = bytes_next - frame_buffer;
    ret = picoquic_queue_misc_frame(path_x->cnx, frame_buffer, consumed, is_pure_ack,
        picoquic_packet_context_application);
    if (ret == 0) {
        path_x->sending_path_cid_blocked_frame = 1;
    }
    return ret;
}

const uint8_t* picoquic_skip_path_cid_blocked_frame(const uint8_t* bytes, const uint8_t* bytes_max)
{
    /* This code assumes that the frame type is already skipped */
    if ((bytes = picoquic_frames_varint_skip(bytes, bytes_max)) != NULL) {
        bytes = picoquic_frames_varint_skip(bytes, bytes_max);
    }
    return bytes;
}

const uint8_t* picoquic_parse_path_cid_blocked_frame(const uint8_t* bytes, const uint8_t* bytes_max,
    uint64_t* unique_path_id, uint64_t * next_sequence_number)
{
    if ((bytes = picoquic_frames_varint_decode(bytes, bytes_max, unique_path_id)) != NULL) {
        bytes = picoquic_frames_varint_decode(bytes, bytes_max, next_sequence_number);
    }
    return bytes;
}

const uint8_t* picoquic_decode_path_cid_blocked_frame(const uint8_t* bytes, const uint8_t* bytes_max,
    picoquic_cnx_t* cnx)
{
    uint64_t unique_path_id = 0;
    uint64_t next_sequence_number = 0;

    /* This code assumes that the frame type is already skipped */

    if (!cnx->is_multipath_enabled) {
        /* Frame is unexpected */
        picoquic_connection_error_ex(cnx, PICOQUIC_TRANSPORT_PROTOCOL_VIOLATION,
            picoquic_frame_type_path_cid_blocked, "multipath extension not negotiated");
    }
    else if ((bytes = picoquic_parse_path_cid_blocked_frame(bytes, bytes_max, &unique_path_id, &next_sequence_number)) == NULL) {
        /* Bad frame encoding */
        picoquic_connection_error_ex(cnx, PICOQUIC_TRANSPORT_FRAME_FORMAT_ERROR,
            picoquic_frame_type_path_cid_blocked, "bad path blocked frame");
    }
    return bytes;
}

int picoquic_path_cid_blocked_frame_needs_repeat(picoquic_cnx_t* cnx, const uint8_t* bytes,
    const uint8_t* bytes_max, int* no_need_to_repeat)
{
    int ret = 0;
    uint64_t unique_path_id = 0;
    uint64_t next_sequence_number = 0;

    *no_need_to_repeat = 0;

    if ((bytes = picoquic_parse_path_cid_blocked_frame(bytes, bytes_max, &unique_path_id, &next_sequence_number)) == NULL) {
        /* Malformed frame, do not retransmit */
        *no_need_to_repeat = 1;
    }
    else {
        /* check whether this is the last frame sent, and whether we already
         * have received an ack */
        int path_index = picoquic_find_path_by_unique_id(cnx, unique_path_id);
        if (path_index < 0) {
            /* The path does not exist any more */
            *no_need_to_repeat = 1;
        }
        else if (!cnx->path[path_index]->sending_path_cid_blocked_frame) {
            /* the blocked frame was already acknowledged */
            *no_need_to_repeat = 1;
        }
        else {
            uint64_t current_next_number = picoquic_path_cid_next_sequence_number(cnx->path[path_index]);

            if (current_next_number > next_sequence_number)
            {
                /* New CID is now available */
                *no_need_to_repeat = 1;
            }
        }
    }
    return ret;
}

int picoquic_process_ack_of_path_cid_blocked_frame(picoquic_cnx_t* cnx, const uint8_t* bytes,
    size_t bytes_max, size_t* consumed)
{
    int ret = 0;
    uint64_t unique_path_id = 0;
    uint64_t next_sequence_number = 0;

    const uint8_t* bytes_next = picoquic_parse_path_cid_blocked_frame(bytes, bytes + bytes_max, &unique_path_id, &next_sequence_number);

    if (bytes_next != NULL) {
        /* Find the path context for the path ID */
        int path_index = picoquic_find_path_by_unique_id(cnx, unique_path_id);
        if (path_index >= 0) {
            /* path is still valid. Notice that there is no need for repeating this frame. */
            cnx->path[path_index]->sending_path_cid_blocked_frame = 0;
        }
        *consumed = bytes_next - bytes;
    }
    else {
        /* Internal error -- cannot parse the stored packet */
        *consumed = bytes_max;
        ret = -1;
    }

    return ret;
}

/* The observed address frames are used to enable NAT traversal, and other statistics. */

uint8_t* picoquic_format_observed_address_frame(
    uint8_t* bytes, const uint8_t* bytes_max, uint64_t ftype,
    uint64_t sequence_number, uint8_t * addr, uint16_t port, int * more_data)
{
    size_t l_addr = ((ftype & 1) == 0) ? 4 : 16;
    uint8_t* bytes0 = bytes;

    if ((bytes = picoquic_frames_varint_encode(bytes, bytes_max, ftype)) != NULL &&
        (bytes = picoquic_frames_varint_encode(bytes, bytes_max, sequence_number)) != NULL &&
        bytes + l_addr < bytes_max) {
        memcpy(bytes, addr, l_addr);
        bytes = picoquic_frames_uint16_encode(bytes + l_addr, bytes_max, port);
    }
    else {
        bytes = NULL;
    }
    if (bytes == NULL) {
        *more_data = 1;
        bytes = bytes0;
    }
    return bytes;
}



uint8_t* picoquic_prepare_observed_address_frame(uint8_t* bytes, const uint8_t* bytes_max,
    picoquic_path_t* path_x, picoquic_tuple_t * tuple,
    uint64_t current_time, uint64_t * next_wake_time,
    int * more_data, int* is_pure_ack)
{
    if (!path_x->observed_addr_acked &&
        tuple->nb_observed_repeat < 4 &&
        tuple->peer_addr.ss_family != AF_UNSPEC) {
        int is_needed = 0;

        if (tuple->nb_observed_repeat == 0) {
            is_needed = 1;
            path_x->observed_sequence_sent = path_x->cnx->observed_number++;
        }
        else {
            uint64_t repeat_time = tuple->observed_time + path_x->retransmit_timer;

            if (repeat_time <= current_time) {
                is_needed = 1;
            }
            else if (*next_wake_time > repeat_time) {
                *next_wake_time = repeat_time;
            }
        }

        if (is_needed) {
            uint64_t ftype = 0;
            uint8_t* ip_addr = NULL;
            uint16_t port = 0;

            if (tuple->peer_addr.ss_family == AF_INET6) {
                struct sockaddr_in6* addr = (struct sockaddr_in6*)&tuple->peer_addr;
                ftype = picoquic_frame_type_observed_address_v6;
                ip_addr = (uint8_t*)&addr->sin6_addr;
                port = ntohs(addr->sin6_port);
            }
            else {
                struct sockaddr_in* addr = (struct sockaddr_in*)&tuple->peer_addr;
                ftype = picoquic_frame_type_observed_address_v4;
                ip_addr = (uint8_t*)&addr->sin_addr;
                port = ntohs(addr->sin_port);
            }

            uint8_t *bytes_next = picoquic_format_observed_address_frame(
                bytes, bytes_max, ftype, path_x->observed_sequence_sent,
                ip_addr, port, more_data);
            if (bytes_next > bytes) {
                *is_pure_ack = 0;
                bytes = bytes_next;
                tuple->nb_observed_repeat += 1;
                tuple->observed_time = current_time;
            }
        }
    }

    return bytes;
}

const uint8_t* picoquic_skip_observed_address_frame(const uint8_t* bytes, const uint8_t* bytes_max, uint64_t ftype)
{
    /* This code assumes that the frame type is already skipped */
    if ((bytes = picoquic_frames_varint_skip(bytes, bytes_max)) != NULL) {
        size_t l_addr = ((ftype & 1) == 0) ? 4 : 16;
        size_t l_frame = l_addr + 2;

        bytes = picoquic_frames_fixed_skip(bytes, bytes_max, l_frame);
    }
    return bytes;
}

const uint8_t* picoquic_parse_observed_address_frame(const uint8_t* bytes, const uint8_t* bytes_max,
    uint64_t ftype, uint64_t* sequence, const uint8_t** addr, uint16_t* port)
{
    if ((bytes = picoquic_frames_varint_decode(bytes, bytes_max, sequence)) != NULL) {
        size_t l_addr = ((ftype & 1) == 0) ? 4 : 16;

        *addr = bytes;
        if ((bytes = picoquic_frames_fixed_skip(bytes, bytes_max, l_addr)) != NULL) {
            bytes = picoquic_frames_uint16_decode(bytes, bytes_max, port);
        }
    }

    return bytes;
}

const uint8_t* picoquic_decode_observed_address_frame(picoquic_cnx_t* cnx, const uint8_t* bytes, const uint8_t* bytes_max,
    picoquic_path_t * path_x, uint64_t ftype)
{
    const uint8_t* addr = NULL;
    uint16_t port = 0;
    uint64_t sequence = 0;

    /* This code assumes that the frame type is already skipped */

    if (!cnx->is_address_discovery_receiver) {
        /* Frame is unexpected */
        picoquic_connection_error_ex(cnx, PICOQUIC_TRANSPORT_PROTOCOL_VIOLATION,
            ftype, "address discovery not negotiated as receiver");
    }
    else if ((bytes = picoquic_parse_observed_address_frame(bytes, bytes_max, ftype, &sequence, &addr, &port)) == NULL) {
        /* Bad frame encoding */
        picoquic_connection_error_ex(cnx, PICOQUIC_TRANSPORT_FRAME_FORMAT_ERROR,
            ftype, "bad observed address frame");
    }
    else if (sequence > path_x->observed_address_received || (path_x->observed_address_received == 0 && path_x->first_tuple->observed_addr.ss_family == AF_UNSPEC)) {
        /* We only update the observed address if this is a new value*/
        path_x->observed_address_received = sequence;
        if ((ftype & 1) == 0) {
            struct sockaddr_in* o_addr = (struct sockaddr_in *)&path_x->first_tuple->observed_addr;
            memset(o_addr, 0, sizeof(struct sockaddr_in));
            o_addr->sin_family = AF_INET;
            memcpy(&o_addr->sin_addr, addr, 4);
            o_addr->sin_port = htons(port);
        }
        else {
            struct sockaddr_in6* o_addr = (struct sockaddr_in6*)&path_x->first_tuple->observed_addr;
            memset(o_addr, 0, sizeof(struct sockaddr_in6));
            o_addr->sin6_family = AF_INET6;
            memcpy(&o_addr->sin6_addr, addr, 16);
            o_addr->sin6_port = htons(port);
        }
        if (cnx->callback_fn != NULL) {
            (void)cnx->callback_fn(cnx, path_x->unique_path_id, NULL, 0, picoquic_callback_path_address_observed, cnx->callback_ctx, path_x->app_path_ctx);
        }
    }
    return bytes;
}

int picoquic_process_ack_of_observed_address_frame(picoquic_cnx_t* cnx, picoquic_path_t * path_x, const uint8_t* bytes,
    size_t bytes_max, uint64_t ftype, size_t* consumed)
{
    int ret = 0;
    const uint8_t* bytes_next = picoquic_skip_observed_address_frame(bytes, bytes + bytes_max, ftype);

    if (bytes_next == NULL) {
        ret = -1;
    }
    else {
        /* TODO: tie this to a specific address and port */
        path_x->observed_addr_acked = 1;
        *consumed = bytes_next - bytes;
    }

    return ret;
}


/* BDP frames as defined in https://tools.ietf.org/html/draft-kuhn-quic-0rtt-bdp-09
*/

const uint8_t* picoquic_skip_bdp_frame(const uint8_t* bytes, const uint8_t* bytes_max)
{
    /* This code assumes that the frame type is already skipped */
    if ((bytes = picoquic_frames_varint_skip(bytes, bytes_max)) != NULL && 
        (bytes = picoquic_frames_varint_skip(bytes, bytes_max)) != NULL &&
        (bytes = picoquic_frames_varint_skip(bytes, bytes_max)) != NULL){
        bytes = picoquic_frames_length_data_skip(bytes, bytes_max);
    }
    return bytes;
}

const uint8_t* picoquic_parse_bdp_frame(picoquic_cnx_t* cnx, const uint8_t* bytes, const uint8_t* bytes_max,
    uint64_t* lifetime, uint64_t* recon_bytes_in_flight, uint64_t* recon_min_rtt, 
    uint64_t* saved_ip_length, const uint8_t** saved_ip)
{
    if ((bytes = picoquic_frames_varint_decode(bytes, bytes_max, lifetime)) != NULL &&
        (bytes = picoquic_frames_varint_decode(bytes, bytes_max, recon_bytes_in_flight)) != NULL &&
        (bytes = picoquic_frames_varint_decode(bytes, bytes_max, recon_min_rtt)) != NULL &&
        (bytes = picoquic_frames_varint_decode(bytes, bytes_max, saved_ip_length)) != NULL) {
        if (*saved_ip_length != 4 && *saved_ip_length != 16){
            bytes = NULL;
        }
        else {
            *saved_ip = bytes;
            bytes = picoquic_frames_fixed_skip(bytes, bytes_max, *saved_ip_length);
        }
    }
    return bytes;
}

const uint8_t* picoquic_decode_bdp_frame(picoquic_cnx_t* cnx, const uint8_t* bytes, const uint8_t* bytes_max,
    uint64_t current_time, struct sockaddr* addr_from, picoquic_path_t* path_x)
{
    uint64_t lifetime;
    uint64_t recon_bytes_in_flight;
    uint64_t recon_min_rtt;
    uint64_t saved_ip_length;
    const uint8_t* saved_ip;

    /* This code assumes that the frame type is already skipped */
    if ((bytes = picoquic_parse_bdp_frame(cnx, bytes, bytes_max, &lifetime, &recon_bytes_in_flight, &recon_min_rtt, 
        &saved_ip_length, &saved_ip))  != NULL) {
        if (cnx->send_receive_bdp_frame) {
            if (cnx->client_mode) {
                path_x->cwin_remote = recon_bytes_in_flight;
                path_x->rtt_min_remote = recon_min_rtt;
                path_x->ip_client_remote_length = (uint8_t)saved_ip_length;
                memcpy(path_x->ip_client_remote, saved_ip, path_x->ip_client_remote_length);
                /* Seed ticket from remote BDP values by preserving the flag is_ticket_seed to allow 
                 * to reseed ticket from local BDP values if it is not done yet */
                /* TODO: this has the side effect of storing the local CWIN in the ticket,
                 * even if it is not yet updated. Need to consider side effects. */
                int is_ticket_seed = path_x->is_ticket_seeded;
                picoquic_seed_ticket(cnx, path_x);
                path_x->is_ticket_seeded = is_ticket_seed; 
            }
            else if (lifetime > current_time) {
                uint8_t* client_ip;
                uint8_t client_ip_length;
                picoquic_get_ip_addr((struct sockaddr*) & path_x->first_tuple->peer_addr, &client_ip, &client_ip_length);
                /* Store received BDP, but only if the IP address of the client matches the
                 * value found in the ticket */
                if (saved_ip_length > 0 && client_ip_length == saved_ip_length &&
                    memcmp(client_ip, saved_ip, client_ip_length) == 0) {
                    picoquic_seed_bandwidth(
                        cnx, recon_min_rtt, recon_bytes_in_flight, saved_ip, (uint8_t) saved_ip_length);
                }
            }
        } 
 
    }
    else {
        picoquic_connection_error(cnx, PICOQUIC_TRANSPORT_FRAME_FORMAT_ERROR,
            picoquic_frame_type_bdp);
    }
    return bytes;
}

uint8_t* picoquic_format_bdp_frame(picoquic_cnx_t* cnx, uint8_t* bytes, uint8_t* bytes_max,
    picoquic_path_t* path_x, int* more_data, int * is_pure_ack)
{
    uint8_t* bytes0 = bytes;
    /* There is no explicit TTL for bdps. We assume they are OK for 24 hours */
    uint64_t lifetime = (uint64_t)(24 * 3600) * ((uint64_t)1000000); 
    uint64_t recon_bytes_in_flight = 0;
    uint64_t recon_min_rtt = 0;
    uint8_t* ip_addr = NULL;
    uint8_t ip_addr_length = 0;

    /* Server sends bdp reflecting current path caracteristics */
    if (!cnx->client_mode) {
        if (path_x->is_ticket_seeded && !path_x->is_bdp_sent) {
            picoquic_issued_ticket_t* server_ticket;
            server_ticket = picoquic_retrieve_issued_ticket(cnx->quic, cnx->issued_ticket_id);
            if (server_ticket != NULL && server_ticket->cwin > 0) {
                recon_bytes_in_flight =  server_ticket->cwin;
                recon_min_rtt = server_ticket->rtt;
                ip_addr = server_ticket->ip_addr;
                ip_addr_length = server_ticket->ip_addr_length;
            }
        }
    }
    else {
        /* Client sends bdp back to the server */
        picoquic_stored_ticket_t* stored_ticket = picoquic_get_stored_ticket(cnx->quic,
            cnx->sni, (uint16_t)strlen(cnx->sni), cnx->alpn, (uint16_t)strlen(cnx->alpn),
            picoquic_supported_versions[cnx->version_index].version, 1, 0);
        if (stored_ticket != NULL) {
            recon_bytes_in_flight = stored_ticket->tp_0rtt[picoquic_tp_0rtt_cwin_remote];
            recon_min_rtt = stored_ticket->tp_0rtt[picoquic_tp_0rtt_rtt_remote];
            /* IP address */
            ip_addr = stored_ticket->ip_addr_client;
            ip_addr_length = stored_ticket->ip_addr_client_length;
        }
    }

    if (recon_bytes_in_flight == 0 ||
        (bytes = picoquic_frames_varint_encode(bytes, bytes_max, picoquic_frame_type_bdp)) == NULL || 
        (bytes = picoquic_frames_varint_encode(bytes, bytes_max, lifetime)) == NULL || 
        (bytes = picoquic_frames_varint_encode(bytes, bytes_max, recon_bytes_in_flight)) == NULL || 
        (bytes = picoquic_frames_varint_encode(bytes, bytes_max, recon_min_rtt)) == NULL ||
        (bytes = picoquic_frames_length_data_encode(bytes, bytes_max, ip_addr_length, ip_addr)) == NULL) {
        bytes = bytes0;
    }
    else {
        *is_pure_ack = 0;
        path_x->is_bdp_sent = 1;
    }

    return bytes;
}

/*
 * Decoding of the received frames.
 *
 * In some cases, the expected frames are "restricted" to only ACK, STREAM 0 and PADDING.
 */

int picoquic_decode_frames(picoquic_cnx_t* cnx, picoquic_path_t * path_x, const uint8_t* bytes,
    size_t bytes_maxsize,
    picoquic_stream_data_node_t* received_data,
    int epoch,
    struct sockaddr* addr_from,
    struct sockaddr* addr_to,
    uint64_t pn64, int path_is_not_allocated,
    uint64_t current_time)
{
    const uint8_t *bytes_max = bytes + bytes_maxsize;
    int ack_needed = 0;
    int is_path_probing_packet = 1; /* Will be set to zero if non probing frame received */
    picoquic_packet_context_enum pc = picoquic_context_from_epoch(epoch);
    picoquic_packet_data_t packet_data;

    memset(&packet_data, 0, sizeof(packet_data));

    while (bytes != NULL && bytes < bytes_max) {
        uint8_t first_byte = bytes[0];
        int is_path_probing_frame = 0;

        if (PICOQUIC_IN_RANGE(first_byte, picoquic_frame_type_stream_range_min, picoquic_frame_type_stream_range_max)) {
            if (epoch != picoquic_epoch_0rtt && epoch != picoquic_epoch_1rtt) {
                DBG_PRINTF("Data frame (0x%x), when only TLS stream is expected", first_byte);
                picoquic_connection_error(cnx, PICOQUIC_TRANSPORT_PROTOCOL_VIOLATION, first_byte);
                bytes = NULL;
                break;
            }

            bytes = picoquic_decode_stream_frame(cnx, bytes, bytes_max, received_data, current_time);
            ack_needed = 1;

        }
        else if (first_byte == picoquic_frame_type_ack) {
            if (epoch == picoquic_epoch_0rtt) {
                DBG_PRINTF("Ack frame (0x%x) not expected in 0-RTT packet", first_byte);
                picoquic_connection_error(cnx, PICOQUIC_TRANSPORT_PROTOCOL_VIOLATION, first_byte);
                bytes = NULL;
                break;
            }
            bytes = picoquic_decode_ack_frame(cnx, bytes, bytes_max, current_time, epoch, 0, 0, &packet_data);
        }
        else if (first_byte == picoquic_frame_type_ack_ecn) {
            if (epoch == picoquic_epoch_0rtt) {
                DBG_PRINTF("Ack-ECN frame (0x%x) not expected in 0-RTT packet", first_byte);
                picoquic_connection_error(cnx, PICOQUIC_TRANSPORT_PROTOCOL_VIOLATION, first_byte);
                bytes = NULL;
                break;
            }
            bytes = picoquic_decode_ack_frame(cnx, bytes, bytes_max, current_time, epoch, 1, 0, &packet_data);
        }
        else if (epoch != picoquic_epoch_0rtt && epoch != picoquic_epoch_1rtt && first_byte != picoquic_frame_type_padding
            && first_byte != picoquic_frame_type_ping
            && first_byte != picoquic_frame_type_connection_close
            && first_byte != picoquic_frame_type_crypto_hs) {
            picoquic_connection_error(cnx, PICOQUIC_TRANSPORT_PROTOCOL_VIOLATION, first_byte);
            bytes = NULL;
            break;
        }
        else if (epoch == picoquic_epoch_0rtt && (first_byte == picoquic_frame_type_crypto_hs
            || first_byte == picoquic_frame_type_handshake_done
            || first_byte == picoquic_frame_type_new_token
            || first_byte == picoquic_frame_type_path_response
            || first_byte == picoquic_frame_type_retire_connection_id)) {
            /* From draft-31:
             * Note that it is not possible to send the following frames in 0-RTT
             * packets for various reasons : ACK, CRYPTO, HANDSHAKE_DONE, NEW_TOKEN,
             * PATH_RESPONSE, and RETIRE_CONNECTION_ID.A server MAY treat receipt
             * of these frames in 0 - RTT packets as a connection error of type
             * PROTOCOL_VIOLATION.
             */
            picoquic_connection_error(cnx, PICOQUIC_TRANSPORT_PROTOCOL_VIOLATION, first_byte);
            bytes = NULL;
            break;
        }
        else {
            switch (first_byte) {
            case picoquic_frame_type_padding:
                is_path_probing_frame = 1;
                bytes = picoquic_skip_0len_frame(bytes, bytes_max);
                break;
            case picoquic_frame_type_reset_stream:
                bytes = picoquic_decode_stream_reset_frame(cnx, bytes, bytes_max);
                ack_needed = 1;
                break;
            case picoquic_frame_type_connection_close:
                bytes = picoquic_decode_connection_close_frame(cnx, bytes, bytes_max);
                ack_needed = 1;
                break;
            case picoquic_frame_type_application_close:
                bytes = picoquic_decode_application_close_frame(cnx, bytes, bytes_max);
                ack_needed = 1;
                break;
            case picoquic_frame_type_max_data:
                bytes = picoquic_decode_max_data_frame(cnx, bytes, bytes_max);
                ack_needed = 1;
                break;
            case picoquic_frame_type_max_stream_data:
                bytes = picoquic_decode_max_stream_data_frame(cnx, bytes, bytes_max);
                ack_needed = 1;
                break;
            case picoquic_frame_type_max_streams_bidir:
            case picoquic_frame_type_max_streams_unidir:
                bytes = picoquic_decode_max_streams_frame(cnx, bytes, bytes_max, first_byte);
                ack_needed = 1;
                break;
            case picoquic_frame_type_ping:
                bytes = picoquic_skip_0len_frame(bytes, bytes_max);
                ack_needed = 1;
                break;
            case picoquic_frame_type_data_blocked:
                bytes = picoquic_decode_blocked_frame(cnx, bytes, bytes_max);
                ack_needed = 1;
                break;
            case picoquic_frame_type_stream_data_blocked:
                bytes = picoquic_decode_stream_blocked_frame(cnx, bytes, bytes_max);
                ack_needed = 1;
                break;
            case picoquic_frame_type_streams_blocked_unidir:
            case picoquic_frame_type_streams_blocked_bidir:
                bytes = picoquic_decode_streams_blocked_frame(cnx, bytes, bytes_max, first_byte);
                ack_needed = 1;
                break;
            case picoquic_frame_type_new_connection_id:
                is_path_probing_frame = 1;
                bytes = picoquic_decode_new_connection_id_frame(cnx, bytes, bytes_max, current_time, 0);
                ack_needed = 1;
                break;
            case picoquic_frame_type_stop_sending:
                bytes = picoquic_decode_stop_sending_frame(cnx, bytes, bytes_max);
                ack_needed = 1;
                break;
            case picoquic_frame_type_path_challenge:
                is_path_probing_frame = 1;
                bytes = picoquic_decode_path_challenge_frame(cnx, bytes, bytes_max, 
                    (path_is_not_allocated)?NULL:path_x, addr_from, addr_to);
                break;
            case picoquic_frame_type_path_response:
                is_path_probing_frame = 1;
                bytes = picoquic_decode_path_response_frame(cnx, bytes, bytes_max,
                    (path_is_not_allocated) ? NULL : path_x, current_time);
                break;
            case picoquic_frame_type_crypto_hs:
                bytes = picoquic_decode_crypto_hs_frame(cnx, bytes, bytes_max, received_data, epoch);
                ack_needed = 1;
                break;
            case picoquic_frame_type_new_token:
                bytes = picoquic_decode_new_token_frame(cnx, bytes, bytes_max, current_time, addr_to);
                ack_needed = 1;
                break;
            case picoquic_frame_type_retire_connection_id:
                /* the old code point for ACK frames, but this is taken care of in the ACK tests above */
                bytes = picoquic_decode_retire_connection_id_frame(cnx, bytes, bytes_max, current_time, path_x, 0);
                ack_needed = 1;
                break;
            case picoquic_frame_type_handshake_done:
                bytes = picoquic_decode_handshake_done_frame(cnx, bytes, current_time);
                ack_needed = 1;
                break;
            case picoquic_frame_type_datagram:
            case picoquic_frame_type_datagram_l:
                /* Datagram carrying packets are acked, but not repeated */
                ack_needed = 1;
                bytes = picoquic_decode_datagram_frame(cnx, path_x, bytes, bytes_max);
                break;
            default: {
                uint64_t frame_id64;
                const uint8_t* bytes0 = bytes;

                if ((bytes = picoquic_frames_varint_decode(bytes, bytes_max, &frame_id64)) != NULL) {
                    if (epoch == picoquic_epoch_0rtt &&
                        frame_id64 != picoquic_frame_type_bdp) {
                        /* By default, extension frames should not be used in 0rtt */
                        picoquic_connection_error(cnx, PICOQUIC_TRANSPORT_PROTOCOL_VIOLATION, first_byte);
                        bytes = NULL;
                    }
                    else {
                        switch (frame_id64) {
                        case picoquic_frame_type_ack_frequency:
                            bytes = picoquic_decode_ack_frequency_frame(bytes, bytes_max, cnx);
                            ack_needed = 1;
                            break;
                        case picoquic_frame_type_immediate_ack:
                            bytes = picoquic_decode_immediate_ack_frame(bytes, bytes_max, cnx, path_x, current_time);
                            ack_needed = 1;
                            break;
                        case picoquic_frame_type_time_stamp:
                            bytes = picoquic_decode_time_stamp_frame(bytes, bytes_max, cnx, &packet_data);
                            break;
                        case picoquic_frame_type_path_ack: {
                            bytes = picoquic_decode_ack_frame(cnx, bytes0, bytes_max, current_time, epoch, 0, 1, &packet_data);
                            break;
                        }
                        case picoquic_frame_type_path_ack_ecn: {
                            bytes = picoquic_decode_ack_frame(cnx, bytes0, bytes_max, current_time, epoch, 1, 1, &packet_data);
                            break;
                        }
                        case picoquic_frame_type_path_abandon:
                            bytes = picoquic_decode_path_abandon_frame(bytes, bytes_max, cnx, current_time);
                            ack_needed = 1;
                            break;
                        case picoquic_frame_type_path_backup:
                        case picoquic_frame_type_path_available:
                            bytes = picoquic_decode_path_available_or_backup_frame(bytes, bytes_max, frame_id64, cnx, current_time);
                            ack_needed = 1;
                            break;
                        case picoquic_frame_type_max_path_id:
                            bytes = picoquic_decode_max_path_id_frame(bytes, bytes_max, cnx);
                            ack_needed = 1;
                            break;
                        case picoquic_frame_type_paths_blocked:
                            bytes = picoquic_decode_paths_blocked_frame(bytes, bytes_max, cnx);
                            ack_needed = 1;
                            break;
                        case picoquic_frame_type_path_cid_blocked:
                            bytes = picoquic_decode_path_cid_blocked_frame(bytes, bytes_max, cnx);
                            ack_needed = 1;
                            break;
                        case picoquic_frame_type_path_new_connection_id:
                            is_path_probing_frame = 1;
                            bytes = picoquic_decode_new_connection_id_frame(cnx, bytes0, bytes_max, current_time, 1);
                            ack_needed = 1;
                            break;
                        case picoquic_frame_type_path_retire_connection_id:
                            bytes = picoquic_decode_retire_connection_id_frame(cnx, bytes0, bytes_max, current_time, path_x, 1);
                            ack_needed = 1;
                            break;
                        case picoquic_frame_type_bdp:
                            if (cnx->client_mode && epoch != picoquic_epoch_1rtt) {
                                DBG_PRINTF("BDP frame (0x%x) is expected in 1-RTT packet", first_byte);
                                picoquic_connection_error(cnx, PICOQUIC_TRANSPORT_PROTOCOL_VIOLATION, first_byte);
                                bytes = NULL;
                                break;
                            }
                            if (!cnx->client_mode && epoch != picoquic_epoch_0rtt && epoch != picoquic_epoch_1rtt) {
                                DBG_PRINTF("BDP frame (0x%x) is expected in 0-RTT packet", first_byte);
                                picoquic_connection_error(cnx, PICOQUIC_TRANSPORT_PROTOCOL_VIOLATION, first_byte);
                                bytes = NULL;
                                break;
                            }
                            if (cnx->client_mode && cnx->local_parameters.enable_bdp_frame == 0) {
                                DBG_PRINTF("BDP frame (0x%x) not expected", first_byte);
                                picoquic_connection_error(cnx, PICOQUIC_TRANSPORT_PROTOCOL_VIOLATION, 0);
                                bytes = NULL;
                                break;
                            }

                            bytes = picoquic_decode_bdp_frame(cnx, bytes, bytes_max, current_time, addr_from, path_x);
                            ack_needed = 1;
                            break;
                        case picoquic_frame_type_observed_address_v4:
                        case picoquic_frame_type_observed_address_v6:
                            is_path_probing_frame = 1;
                            ack_needed = 1;
                            bytes = picoquic_decode_observed_address_frame(cnx, bytes, bytes_max, path_x, frame_id64);
                            break;
                        default:
                            /* Not implemented yet! */
                            picoquic_connection_error(cnx, PICOQUIC_TRANSPORT_PROTOCOL_VIOLATION, frame_id64);
                            bytes = NULL;
                            break;
                        }
                    }
                }
                break;
            }
            }
        }
        is_path_probing_packet &= is_path_probing_frame;
    }

    if (bytes != NULL) {
        process_decoded_packet_data(cnx, path_x, epoch, current_time, &packet_data);

        if (ack_needed) {
            cnx->latest_receive_time = current_time;
            picoquic_set_ack_needed(cnx, current_time, pc, path_x, 0);
        }

        if (epoch == picoquic_epoch_1rtt && !is_path_probing_packet && pn64 > path_x->last_non_path_probing_pn) {
            path_x->last_non_path_probing_pn = pn64;
        }
    }

    return bytes != NULL ? 0 : PICOQUIC_ERROR_DETECTED;
}

/*
* The STREAM skipping function only supports the varint format.
* The old "fixed int" versions are supported by code in the skip_frame function
*/
static const uint8_t* picoquic_skip_stream_frame(const uint8_t* bytes, const uint8_t* bytes_max)
{
    uint8_t  len = bytes[0] & 2;
    uint8_t  off = bytes[0] & 4;

    if ((bytes = picoquic_frames_varint_skip(bytes+1, bytes_max)) != NULL           &&
        (off == 0 || (bytes = picoquic_frames_varint_skip(bytes, bytes_max)) != NULL))
    {
        bytes = (len == 0) ? (uint8_t*)bytes_max : picoquic_frames_length_data_skip(bytes, bytes_max);
    }

    return bytes;
}

/*
 * Crypto HS skipping, very similar to stream frame
 */

static const uint8_t* picoquic_skip_crypto_hs_frame(const uint8_t* bytes, const uint8_t* bytes_max)
{
    if ((bytes = picoquic_frames_varint_skip(bytes+1, bytes_max)) != NULL) {
        bytes = picoquic_frames_length_data_skip(bytes, bytes_max);
    }
    return bytes;
}

/*
 * Closing frames
 */
static const uint8_t* picoquic_skip_connection_close_frame(const uint8_t* bytes, const uint8_t* bytes_max)
{
    bytes = picoquic_frames_varint_skip(bytes + 1, bytes_max);
    if (bytes != NULL &&
        (bytes = picoquic_frames_varint_skip(bytes,  bytes_max)) != NULL) {
        bytes = picoquic_frames_length_data_skip(bytes, bytes_max);
    }
    return bytes;
}

static const uint8_t* picoquic_skip_application_close_frame(const uint8_t* bytes, const uint8_t* bytes_max)
{
    
    bytes = picoquic_frames_varint_skip(bytes + 1, bytes_max);

    if (bytes != NULL) {
        bytes = picoquic_frames_length_data_skip(bytes, bytes_max);
    }
    return bytes;
}


/*
 * The ACK skipping function only supports the varint format.
 * The old "fixed int" versions are supported by code in the skip_frame function
 */
static const uint8_t* picoquic_skip_ack_frame_maybe_ecn(const uint8_t* bytes, const uint8_t* bytes_max, int is_ecn, int has_path)
{
    uint64_t nb_blocks;

    if ((bytes = picoquic_frames_varint_skip(bytes, bytes_max)) != NULL &&
        (bytes = picoquic_frames_varint_skip(bytes, bytes_max)) != NULL) {
        if (has_path) {
            bytes = picoquic_frames_varint_skip(bytes, bytes_max);
        }
        if (bytes != NULL &&
            (bytes = picoquic_frames_varint_skip(bytes, bytes_max)) != NULL &&
            (bytes = picoquic_frames_varint_decode(bytes, bytes_max, &nb_blocks)) != NULL &&
            (bytes = picoquic_frames_varint_skip(bytes, bytes_max)) != NULL)
        {
            while (nb_blocks-- != 0) {
                if ((bytes = picoquic_frames_varint_skip(bytes, bytes_max)) == NULL ||
                    (bytes = picoquic_frames_varint_skip(bytes, bytes_max)) == NULL)
                {
                    break;
                }
            }
        }
    }
   
    if (bytes != NULL && is_ecn) {
        for (int i = 0; bytes != NULL && i < 3; i++) {
            bytes = picoquic_frames_varint_skip(bytes, bytes_max);
        }
    }

    return bytes;
}

static const uint8_t* picoquic_skip_ack_frame(const uint8_t* bytes, const uint8_t* bytes_max) {
    return picoquic_skip_ack_frame_maybe_ecn(bytes, bytes_max, 0, 0);
}

static const uint8_t* picoquic_skip_ack_ecn_frame(const uint8_t* bytes, const uint8_t* bytes_max) {
    return picoquic_skip_ack_frame_maybe_ecn(bytes, bytes_max, 1, 0);
}

/* Lots of simple frames...
 */

static const uint8_t* picoquic_skip_stream_reset_frame(const uint8_t* bytes, const uint8_t* bytes_max)
{
    /* Stream ID */
    bytes = picoquic_frames_varint_skip(bytes + 1, bytes_max);
    /* Error code */
    if (bytes != NULL) {
        bytes = picoquic_frames_varint_skip(bytes, bytes_max);
    }
    /* Offset */
    if (bytes != NULL)
    {
        bytes = picoquic_frames_varint_skip(bytes, bytes_max);
    }
    return bytes;
}

static const uint8_t* picoquic_skip_max_stream_data_frame(const uint8_t* bytes, const uint8_t* bytes_max)
{
    if ((bytes = picoquic_frames_varint_skip(bytes+1, bytes_max)) != NULL) {
        bytes = picoquic_frames_varint_skip(bytes, bytes_max);
    }
    return bytes;
}

static const uint8_t* picoquic_skip_stream_blocked_frame(const uint8_t* bytes, const uint8_t* bytes_max)
{
    if ((bytes = picoquic_frames_varint_skip(bytes+1, bytes_max)) != NULL) {
        bytes = picoquic_frames_varint_skip(bytes, bytes_max);
    }
    return bytes;
}


int picoquic_skip_frame(const uint8_t* bytes, size_t bytes_maxsize, size_t* consumed, int* pure_ack)
{
    const uint8_t *bytes_max = bytes + bytes_maxsize;
    uint8_t first_byte = bytes[0];

    *pure_ack = 1;

    if (PICOQUIC_IN_RANGE(first_byte, picoquic_frame_type_stream_range_min, picoquic_frame_type_stream_range_max)) {
        *pure_ack = 0;
        bytes = picoquic_skip_stream_frame(bytes, bytes_max);
    } else {
        switch (first_byte) {
        case picoquic_frame_type_ack:
            bytes = picoquic_skip_ack_frame(bytes, bytes_max);
            break;
        case picoquic_frame_type_ack_ecn:
            bytes = picoquic_skip_ack_ecn_frame(bytes, bytes_max);
            break;
        case picoquic_frame_type_padding:
            bytes = picoquic_skip_0len_frame(bytes, bytes_max);
            break;
        case picoquic_frame_type_reset_stream:
            bytes = picoquic_skip_stream_reset_frame(bytes, bytes_max);
            *pure_ack = 0;
            break;
        case picoquic_frame_type_connection_close: {
            bytes = picoquic_skip_connection_close_frame(bytes, bytes_max);
            *pure_ack = 0;
            break;
        }
        case picoquic_frame_type_application_close: {
            bytes = picoquic_skip_application_close_frame(bytes, bytes_max);
            *pure_ack = 0;
            break;
        }
        case picoquic_frame_type_max_data:
            bytes = picoquic_frames_varint_skip(bytes+1, bytes_max);
            *pure_ack = 0;
            break;
        case picoquic_frame_type_max_stream_data:
            bytes = picoquic_skip_max_stream_data_frame(bytes, bytes_max);
            *pure_ack = 0;
            break;
        case picoquic_frame_type_max_streams_bidir:
        case picoquic_frame_type_max_streams_unidir:
            bytes = picoquic_frames_varint_skip(bytes+1, bytes_max);
            *pure_ack = 0;
            break;
        case picoquic_frame_type_ping:
            bytes = picoquic_skip_0len_frame(bytes, bytes_max);
            *pure_ack = 0;
            break;
        case picoquic_frame_type_data_blocked:
            bytes = picoquic_frames_varint_skip(bytes+1, bytes_max);
            *pure_ack = 0;
            break;
        case picoquic_frame_type_stream_data_blocked:
            bytes = picoquic_skip_stream_blocked_frame(bytes, bytes_max);
            *pure_ack = 0;
            break;
        case picoquic_frame_type_streams_blocked_bidir:
        case picoquic_frame_type_streams_blocked_unidir:
            bytes = picoquic_frames_varint_skip(bytes+1, bytes_max);
            *pure_ack = 0;
            break;
        case picoquic_frame_type_new_connection_id:
            bytes = picoquic_skip_new_connection_id_frame(bytes, bytes_max, 0);
            *pure_ack = 0;
            break;
        case picoquic_frame_type_stop_sending:
            bytes = picoquic_skip_stop_sending_frame(bytes, bytes_max);
            *pure_ack = 0;
            break;
        case picoquic_frame_type_path_challenge:
            bytes = picoquic_frames_fixed_skip(bytes+1, bytes_max, challenge_length);
            break;
        case picoquic_frame_type_path_response:
            bytes = picoquic_frames_fixed_skip(bytes+1, bytes_max, challenge_length);
            break;
        case picoquic_frame_type_crypto_hs:
            bytes = picoquic_skip_crypto_hs_frame(bytes, bytes_max);
            *pure_ack = 0;
            break;
        case picoquic_frame_type_new_token:
            bytes = picoquic_skip_new_token_frame(bytes, bytes_max);
            *pure_ack = 0;
            break;
        case picoquic_frame_type_retire_connection_id:
            bytes = picoquic_skip_retire_connection_id_frame(bytes, bytes_max, 0);
            *pure_ack = 0;
            break;
        case picoquic_frame_type_handshake_done:
            bytes = bytes + 1;
            *pure_ack = 0;
            break;
        case picoquic_frame_type_datagram:
        case picoquic_frame_type_datagram_l:
            bytes = picoquic_skip_datagram_frame(bytes, bytes_max);
            *pure_ack = 0;
            break;
        default: {
            uint64_t frame_id64;
            const uint8_t * bytes_before_type = bytes;
            if ((bytes = picoquic_frames_varint_decode(bytes, bytes_max, &frame_id64)) != NULL) {
                switch (frame_id64) {
                case picoquic_frame_type_ack_frequency:
                    bytes = picoquic_skip_ack_frequency_frame(bytes, bytes_max);
                    *pure_ack = 0;
                    break;
                case picoquic_frame_type_immediate_ack:
                    bytes = picoquic_skip_immediate_ack_frame(bytes, bytes_max);
                    *pure_ack = 0;
                    break;
                case picoquic_frame_type_time_stamp:
                    bytes = picoquic_skip_time_stamp_frame(bytes, bytes_max);
                    break;
                case picoquic_frame_type_path_ack:
                    bytes = picoquic_skip_ack_frame_maybe_ecn(bytes_before_type, bytes_max, 0, 1);
                    break;
                case picoquic_frame_type_path_ack_ecn:
                    bytes = picoquic_skip_ack_frame_maybe_ecn(bytes_before_type, bytes_max, 1, 1);
                    break;
                case picoquic_frame_type_path_abandon:
                    bytes = picoquic_skip_path_abandon_frame(bytes, bytes_max);
                    *pure_ack = 0;
                    break;
                case picoquic_frame_type_path_backup:
                case picoquic_frame_type_path_available:
                    bytes = picoquic_skip_path_available_or_backup_frame(bytes, bytes_max);
                    *pure_ack = 0;
                    break;
                case picoquic_frame_type_max_path_id:
                    bytes = picoquic_skip_max_path_id_frame(bytes, bytes_max);
                    *pure_ack = 0;
                    break;
                case picoquic_frame_type_paths_blocked:
                    bytes = picoquic_skip_paths_blocked_frame(bytes, bytes_max);
                    *pure_ack = 0;
                    break;
                case picoquic_frame_type_path_cid_blocked:
                    bytes = picoquic_skip_path_cid_blocked_frame(bytes, bytes_max);
                    *pure_ack = 0;
                    break;
                case picoquic_frame_type_bdp:
                    bytes = picoquic_skip_bdp_frame(bytes, bytes_max);
                    *pure_ack = 0;
                    break;
                case picoquic_frame_type_path_new_connection_id:
                    bytes = picoquic_skip_new_connection_id_frame(bytes_before_type, bytes_max, 1);
                    *pure_ack = 0;
                    break;
                case picoquic_frame_type_path_retire_connection_id:
                    bytes = picoquic_skip_retire_connection_id_frame(bytes_before_type, bytes_max, 1);
                    *pure_ack = 0;
                    break;
                case picoquic_frame_type_observed_address_v4:
                case picoquic_frame_type_observed_address_v6:
                    bytes = picoquic_skip_observed_address_frame(bytes, bytes_max, frame_id64);
                    *pure_ack = 0;
                    break;
                default:
                    /* Not implemented yet! */
                    bytes = NULL;
                }
            }
            break;
        }
        }
    }

    *consumed = (bytes != NULL) ? bytes_maxsize - (bytes_max - bytes) : bytes_maxsize;

    return bytes == NULL;
}

int picoquic_decode_closing_frames(picoquic_cnx_t * cnx, uint8_t* bytes, size_t bytes_max, int* closing_received)
{
    int ret = 0;
    size_t byte_index = 0;

    *closing_received = 0;
    while (ret == 0 && byte_index < bytes_max) {
        uint8_t first_byte = bytes[byte_index];

        if (first_byte == picoquic_frame_type_connection_close || first_byte == picoquic_frame_type_application_close) {
            *closing_received = 1;
            break;
        } else {
            size_t consumed = 0;
            int pure_ack = 0;

            ret = picoquic_skip_frame(bytes + byte_index,
                bytes_max - byte_index, &consumed, &pure_ack);
            byte_index += consumed;
        }
    }

    return ret;
}<|MERGE_RESOLUTION|>--- conflicted
+++ resolved
@@ -4746,7 +4746,6 @@
             if (found_challenge && !tuple->challenge_verified) {
                 tuple->challenge_verified = 1;
                 /* Provide a qualified time estimate from challenge time */
-<<<<<<< HEAD
                 picoquic_update_path_rtt(cnx, path_x, path_x, -1, tuple->challenge_time_first, current_time, 0, 0);
                 /* This challenge is verified. 
                 * If this is a client, the path should replace the current path.
@@ -4763,12 +4762,7 @@
                     }
                     picoquic_reset_path_mtu(path_x);
                 }
-                if (cnx->are_path_callbacks_enabled &&
-=======
-                picoquic_update_path_rtt(cnx, path_x, path_x, -1, path_x->challenge_time_first, current_time, 0, 0);
-
                 if (cnx->are_path_callbacks_enabled && cnx->callback_fn != NULL &&
->>>>>>> f5e17ef0
                     cnx->callback_fn(cnx, path_x->unique_path_id, NULL, 0, picoquic_callback_path_available,
                         cnx->callback_ctx, path_x->app_path_ctx) != 0) {
                     picoquic_connection_error_ex(cnx, PICOQUIC_TRANSPORT_INTERNAL_ERROR,
